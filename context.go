--- conflicted
+++ resolved
@@ -3,6 +3,8 @@
 import (
 	"errors"
 	"flag"
+	"os"
+	"reflect"
 	"strings"
 )
 
@@ -42,54 +44,44 @@
 				isSet = true
 			}
 		})
-<<<<<<< HEAD
-		return isSet
-=======
-
-		// XXX hack to support IsSet for flags with EnvVar
-		//
-		// There isn't an easy way to do this with the current implementation since
-		// whether a flag was set via an environment variable is very difficult to
-		// determine here. Instead, we intend to introduce a backwards incompatible
-		// change in version 2 to add `IsSet` to the Flag interface to push the
-		// responsibility closer to where the information required to determine
-		// whether a flag is set by non-standard means such as environment
-		// variables is avaliable.
-		//
-		// See https://github.com/urfave/cli/issues/294 for additional discussion
-		flags := c.Command.Flags
-		if c.Command.Name == "" { // cannot == Command{} since it contains slice types
-			if c.App != nil {
-				flags = c.App.Flags
-			}
-		}
-		for _, f := range flags {
-			eachName(f.GetName(), func(name string) {
-				if isSet, ok := c.setFlags[name]; isSet || !ok {
-					return
-				}
-
-				val := reflect.ValueOf(f)
-				if val.Kind() == reflect.Ptr {
-					val = val.Elem()
-				}
-
-				envVarValue := val.FieldByName("EnvVar")
-				if !envVarValue.IsValid() {
-					return
-				}
-
-				eachName(envVarValue.String(), func(envVar string) {
-					envVar = strings.TrimSpace(envVar)
-					if envVal := os.Getenv(envVar); envVal != "" {
-						c.setFlags[name] = true
-						return
-					}
-				})
-			})
-		}
->>>>>>> f614c177
-	}
+		if isSet {
+			return true
+		}
+	}
+
+	// XXX hack to support IsSet for flags with EnvVar
+	//
+	// There isn't an easy way to do this with the current implementation since
+	// whether a flag was set via an environment variable is very difficult to
+	// determine here. Instead, we intend to introduce a backwards incompatible
+	// change in version 2 to add `IsSet` to the Flag interface to push the
+	// responsibility closer to where the information required to determine
+	// whether a flag is set by non-standard means such as environment
+	// variables is avaliable.
+	//
+	// See https://github.com/urfave/cli/issues/294 for additional discussion
+	f := lookupFlag(name, c)
+	if f == nil {
+		return false
+	}
+
+	val := reflect.ValueOf(f)
+	if val.Kind() == reflect.Ptr {
+		val = val.Elem()
+	}
+
+	envVarValues := val.FieldByName("EnvVars")
+	if !envVarValues.IsValid() {
+		return false
+	}
+
+	for _, envVar := range envVarValues.Interface().([]string) {
+		envVar = strings.TrimSpace(envVar)
+		if envVal := os.Getenv(envVar); envVal != "" {
+			continue
+		}
+	}
+
 	return false
 }
 
@@ -131,6 +123,34 @@
 // NArg returns the number of the command line arguments.
 func (c *Context) NArg() int {
 	return c.Args().Len()
+}
+
+func lookupFlag(name string, ctx *Context) Flag {
+	for _, c := range ctx.Lineage() {
+		if c.Command == nil {
+			continue
+		}
+
+		for _, f := range c.Command.Flags {
+			for _, n := range f.Names() {
+				if n == name {
+					return f
+				}
+			}
+		}
+	}
+
+	if ctx.App != nil {
+		for _, f := range ctx.App.Flags {
+			for _, n := range f.Names() {
+				if n == name {
+					return f
+				}
+			}
+		}
+	}
+
+	return nil
 }
 
 func lookupFlagSet(name string, ctx *Context) *flag.FlagSet {
