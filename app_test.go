--- conflicted
+++ resolved
@@ -1128,11 +1128,11 @@
 }
 
 func TestApp_Run_Categories(t *testing.T) {
-<<<<<<< HEAD
 	buf := new(bytes.Buffer)
 
 	app := &App{
-		Name: "categories",
+		Name:     "categories",
+		HideHelp: true,
 		Commands: []*Command{
 			{
 				Name:     "command1",
@@ -1146,23 +1146,6 @@
 				Name:     "command3",
 				Category: "2",
 			},
-=======
-	app := NewApp()
-	app.Name = "categories"
-	app.HideHelp = true
-	app.Commands = []*Command{
-		{
-			Name:     "command1",
-			Category: "1",
-		},
-		{
-			Name:     "command2",
-			Category: "1",
-		},
-		{
-			Name:     "command3",
-			Category: "2",
->>>>>>> ef7fea16
 		},
 		Writer: buf,
 	}
@@ -1198,9 +1181,9 @@
 }
 
 func TestApp_VisibleCategories(t *testing.T) {
-<<<<<<< HEAD
-	app := &App{
-		Name: "visible-categories",
+	app := &App{
+		Name:     "visible-categories",
+		HideHelp: true,
 		Commands: []*Command{
 			{
 				Name:     "command1",
@@ -1218,27 +1201,6 @@
 				Category: "3",
 				HelpName: "foo command3",
 			},
-=======
-	app := NewApp()
-	app.Name = "visible-categories"
-	app.HideHelp = true
-	app.Commands = []*Command{
-		{
-			Name:     "command1",
-			Category: "1",
-			HelpName: "foo command1",
-			Hidden:   true,
-		},
-		{
-			Name:     "command2",
-			Category: "2",
-			HelpName: "foo command2",
-		},
-		{
-			Name:     "command3",
-			Category: "3",
-			HelpName: "foo command3",
->>>>>>> ef7fea16
 		},
 	}
 
@@ -1260,9 +1222,9 @@
 	app.Setup()
 	expect(t, expected, app.VisibleCategories())
 
-<<<<<<< HEAD
 	app = &App{
-		Name: "visible-categories",
+		Name:     "visible-categories",
+		HideHelp: true,
 		Commands: []*Command{
 			{
 				Name:     "command1",
@@ -1281,28 +1243,6 @@
 				Category: "3",
 				HelpName: "foo command3",
 			},
-=======
-	app = NewApp()
-	app.Name = "visible-categories"
-	app.HideHelp = true
-	app.Commands = []*Command{
-		{
-			Name:     "command1",
-			Category: "1",
-			HelpName: "foo command1",
-			Hidden:   true,
-		},
-		{
-			Name:     "command2",
-			Category: "2",
-			HelpName: "foo command2",
-			Hidden:   true,
-		},
-		{
-			Name:     "command3",
-			Category: "3",
-			HelpName: "foo command3",
->>>>>>> ef7fea16
 		},
 	}
 
@@ -1318,9 +1258,9 @@
 	app.Setup()
 	expect(t, expected, app.VisibleCategories())
 
-<<<<<<< HEAD
 	app = &App{
-		Name: "visible-categories",
+		Name:     "visible-categories",
+		HideHelp: true,
 		Commands: []*Command{
 			{
 				Name:     "command1",
@@ -1340,29 +1280,6 @@
 				HelpName: "foo command3",
 				Hidden:   true,
 			},
-=======
-	app = NewApp()
-	app.Name = "visible-categories"
-	app.HideHelp = true
-	app.Commands = []*Command{
-		{
-			Name:     "command1",
-			Category: "1",
-			HelpName: "foo command1",
-			Hidden:   true,
-		},
-		{
-			Name:     "command2",
-			Category: "2",
-			HelpName: "foo command2",
-			Hidden:   true,
-		},
-		{
-			Name:     "command3",
-			Category: "3",
-			HelpName: "foo command3",
-			Hidden:   true,
->>>>>>> ef7fea16
 		},
 	}
 
