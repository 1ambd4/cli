language: go

sudo: false

cache:
  directories:
  - node_modules

go:
- 1.2.x
- 1.3.x
- 1.4.2
- 1.5.x
- 1.6.x
- master

env: pip_install="pip install --user"

matrix:
  allow_failures:
  - go: master
  include:
  - go: 1.6.x
    os: osx
    env: pip_install="sudo pip install"

before_script:
<<<<<<< HEAD
- $pip_install flake8
- go get github.com/urfave/gfmrun/...
=======
- go get github.com/urfave/gfmrun/... || true
>>>>>>> 207bb618
- go get golang.org/x/tools/... || true
- if [ ! -f node_modules/.bin/markdown-toc ] ; then
    npm install markdown-toc ;
  fi
- mkdir -p ${GOPATH%%:*}/src/gopkg.in/urfave
- rm -rvf ${GOPATH%%:*}/src/gopkg.in/urfave/cli.v2
- rm -rvf ${GOPATH%%:*}/pkg/*/gopkg.in/urfave/cli.v2.a
- ln -sv ${TRAVIS_BUILD_DIR} ${GOPATH%%:*}/src/gopkg.in/urfave/cli.v2

script:
- flake8 runtests cli-v1-to-v2 generate-flag-types
- ./runtests gen
- ./runtests vet
- ./runtests test
- ./runtests gfmrun
- ./cli-v1-to-v2 --selftest
- ./runtests migrations
- ./runtests toc<|MERGE_RESOLUTION|>--- conflicted
+++ resolved
@@ -25,12 +25,8 @@
     env: pip_install="sudo pip install"
 
 before_script:
-<<<<<<< HEAD
 - $pip_install flake8
-- go get github.com/urfave/gfmrun/...
-=======
 - go get github.com/urfave/gfmrun/... || true
->>>>>>> 207bb618
 - go get golang.org/x/tools/... || true
 - if [ ! -f node_modules/.bin/markdown-toc ] ; then
     npm install markdown-toc ;
