language: go

sudo: false

cache:
  directories:
  - node_modules

go:
- 1.2.2
- 1.3.3
- 1.4
- 1.5.4
- 1.6.2
- master

env: pip_install="pip install --user"

matrix:
  allow_failures:
  - go: master
  include:
  - go: 1.6.2
    os: osx
    env: pip_install="sudo pip install"

before_script:
<<<<<<< HEAD
- $pip_install flake8
- go get github.com/urfave/gfmxr/...
=======
- go get github.com/urfave/gfmrun/...
>>>>>>> 11c13450
- go get golang.org/x/tools/cmd/goimports
- if [ ! -f node_modules/.bin/markdown-toc ] ; then
    npm install markdown-toc ;
  fi
- go get github.com/urfave/gfmxr/...
- mkdir -p ${GOPATH%%:*}/src/gopkg.in/urfave
- rm -rvf ${GOPATH%%:*}/src/gopkg.in/urfave/cli.v2
- rm -rvf ${GOPATH%%:*}/pkg/*/gopkg.in/urfave/cli.v2.a
- ln -sv ${TRAVIS_BUILD_DIR} ${GOPATH%%:*}/src/gopkg.in/urfave/cli.v2

script:
- flake8 runtests cli-v1-to-v2
- ./runtests gen
- ./runtests vet
- ./runtests test
<<<<<<< HEAD
- ./runtests gfmxr
- ./cli-v1-to-v2 --selftest
- ./runtests migrations
=======
- ./runtests gfmrun
>>>>>>> 11c13450
- ./runtests toc<|MERGE_RESOLUTION|>--- conflicted
+++ resolved
@@ -25,12 +25,8 @@
     env: pip_install="sudo pip install"
 
 before_script:
-<<<<<<< HEAD
 - $pip_install flake8
-- go get github.com/urfave/gfmxr/...
-=======
 - go get github.com/urfave/gfmrun/...
->>>>>>> 11c13450
 - go get golang.org/x/tools/cmd/goimports
 - if [ ! -f node_modules/.bin/markdown-toc ] ; then
     npm install markdown-toc ;
@@ -46,11 +42,7 @@
 - ./runtests gen
 - ./runtests vet
 - ./runtests test
-<<<<<<< HEAD
-- ./runtests gfmxr
+- ./runtests gfmrun
 - ./cli-v1-to-v2 --selftest
 - ./runtests migrations
-=======
-- ./runtests gfmrun
->>>>>>> 11c13450
 - ./runtests toc