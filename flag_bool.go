--- conflicted
+++ resolved
@@ -6,41 +6,6 @@
 	"strconv"
 )
 
-<<<<<<< HEAD
-// BoolFlag is a flag with type bool
-type BoolFlag struct {
-	Name        string
-	Aliases     []string
-	Usage       string
-	EnvVars     []string
-	FilePath    string
-	Required    bool
-	Hidden      bool
-	Value       bool
-	DefaultText string
-	Destination *bool
-	HasBeenSet  bool
-	Category    string
-}
-
-// IsSet returns whether or not the flag has been set through env or file
-func (f *BoolFlag) IsSet() bool {
-	return f.HasBeenSet
-}
-
-// String returns a readable representation of this value
-// (for usage defaults)
-func (f *BoolFlag) String() string {
-	return FlagStringer(f)
-}
-
-// Names returns the names of the flag
-func (f *BoolFlag) Names() []string {
-	return flagNames(f.Name, f.Aliases)
-}
-
-=======
->>>>>>> c6f73934
 // IsRequired returns whether or not the flag is required
 func (f *BoolFlag) IsRequired() bool {
 	return f.Required
