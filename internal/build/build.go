--- conflicted
+++ resolved
@@ -193,13 +193,8 @@
 		cliBuiltFilePath     = "./internal/example-cli/built-example"
 		helloSourceFilePath  = "./internal/example-hello-world/example-hello-world.go"
 		helloBuiltFilePath   = "./internal/example-hello-world/built-example"
-<<<<<<< HEAD
-		desiredMinBinarySize = 1.8
-		desiredMaxBinarySize = 2.1
-=======
 		desiredMinBinarySize = 1.9
 		desiredMaxBinarySize = 2.2
->>>>>>> 372ee0a5
 		badNewsEmoji         = "🚨"
 		goodNewsEmoji        = "✨"
 		checksPassedEmoji    = "✅"
