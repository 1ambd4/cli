package cli

import (
	"bytes"
	"errors"
	"flag"
	"fmt"
	"io/ioutil"
	"log"
	"strings"
	"testing"
)

func TestCommandFlagParsing(t *testing.T) {
	cases := []struct {
		testArgs               []string
		skipFlagParsing        bool
		useShortOptionHandling bool
		expectedErr            error
	}{
		// Test normal "not ignoring flags" flow
		{testArgs: []string{"test-cmd", "-break", "blah", "blah"}, skipFlagParsing: false, useShortOptionHandling: false, expectedErr: errors.New("flag provided but not defined: -break")},
		{testArgs: []string{"test-cmd", "blah", "blah"}, skipFlagParsing: true, useShortOptionHandling: false, expectedErr: nil},   // Test SkipFlagParsing without any args that look like flags
		{testArgs: []string{"test-cmd", "blah", "-break"}, skipFlagParsing: true, useShortOptionHandling: false, expectedErr: nil}, // Test SkipFlagParsing with random flag arg
		{testArgs: []string{"test-cmd", "blah", "-help"}, skipFlagParsing: true, useShortOptionHandling: false, expectedErr: nil},  // Test SkipFlagParsing with "special" help flag arg
		{testArgs: []string{"test-cmd", "blah", "-h"}, skipFlagParsing: false, useShortOptionHandling: true, expectedErr: nil},     // Test UseShortOptionHandling
	}

	for _, c := range cases {
		app := &App{Writer: ioutil.Discard}
		set := flag.NewFlagSet("test", 0)
		_ = set.Parse(c.testArgs)

		context := NewContext(app, set, nil)

		command := Command{
			Name:            "test-cmd",
			Aliases:         []string{"tc"},
			Usage:           "this is for testing",
			Description:     "testing",
			Action:          func(_ *Context) error { return nil },
			SkipFlagParsing: c.skipFlagParsing,
		}

		err := command.Run(context)

		expect(t, err, c.expectedErr)
		expect(t, context.Args().Slice(), c.testArgs)
	}
}

func TestParseAndRunShortOpts(t *testing.T) {
	cases := []struct {
		testArgs     args
		expectedErr  error
		expectedArgs Args
	}{
		{testArgs: args{"foo", "test", "-a"}, expectedErr: nil, expectedArgs: &args{}},
		{testArgs: args{"foo", "test", "-c", "arg1", "arg2"}, expectedErr: nil, expectedArgs: &args{"arg1", "arg2"}},
		{testArgs: args{"foo", "test", "-f"}, expectedErr: nil, expectedArgs: &args{}},
		{testArgs: args{"foo", "test", "-ac", "--fgh"}, expectedErr: nil, expectedArgs: &args{}},
		{testArgs: args{"foo", "test", "-af"}, expectedErr: nil, expectedArgs: &args{}},
		{testArgs: args{"foo", "test", "-cf"}, expectedErr: nil, expectedArgs: &args{}},
		{testArgs: args{"foo", "test", "-acf"}, expectedErr: nil, expectedArgs: &args{}},
		{testArgs: args{"foo", "test", "--acf"}, expectedErr: errors.New("flag provided but not defined: -acf"), expectedArgs: nil},
		{testArgs: args{"foo", "test", "-invalid"}, expectedErr: errors.New("flag provided but not defined: -invalid"), expectedArgs: nil},
		{testArgs: args{"foo", "test", "-acf", "-invalid"}, expectedErr: errors.New("flag provided but not defined: -invalid"), expectedArgs: nil},
		{testArgs: args{"foo", "test", "--invalid"}, expectedErr: errors.New("flag provided but not defined: -invalid"), expectedArgs: nil},
		{testArgs: args{"foo", "test", "-acf", "--invalid"}, expectedErr: errors.New("flag provided but not defined: -invalid"), expectedArgs: nil},
		{testArgs: args{"foo", "test", "-acf", "arg1", "-invalid"}, expectedErr: nil, expectedArgs: &args{"arg1", "-invalid"}},
		{testArgs: args{"foo", "test", "-acf", "arg1", "--invalid"}, expectedErr: nil, expectedArgs: &args{"arg1", "--invalid"}},
		{testArgs: args{"foo", "test", "-acfi", "not-arg", "arg1", "-invalid"}, expectedErr: nil, expectedArgs: &args{"arg1", "-invalid"}},
		{testArgs: args{"foo", "test", "-i", "ivalue"}, expectedErr: nil, expectedArgs: &args{}},
		{testArgs: args{"foo", "test", "-i", "ivalue", "arg1"}, expectedErr: nil, expectedArgs: &args{"arg1"}},
		{testArgs: args{"foo", "test", "-i"}, expectedErr: errors.New("flag needs an argument: -i"), expectedArgs: nil},
	}

	for _, c := range cases {
		var args Args
		cmd := &Command{
			Name:        "test",
			Usage:       "this is for testing",
			Description: "testing",
			Action: func(c *Context) error {
				args = c.Args()
				return nil
			},
			UseShortOptionHandling: true,
			Flags: []Flag{
				&BoolFlag{Name: "abc", Aliases: []string{"a"}},
				&BoolFlag{Name: "cde", Aliases: []string{"c"}},
				&BoolFlag{Name: "fgh", Aliases: []string{"f"}},
				&StringFlag{Name: "ijk", Aliases: []string{"i"}},
			},
		}

		app := newTestApp()
		app.Commands = []*Command{cmd}

		err := app.Run(c.testArgs)

		expect(t, err, c.expectedErr)
		expect(t, args, c.expectedArgs)
	}
}

func TestCommand_Run_DoesNotOverwriteErrorFromBefore(t *testing.T) {
	app := &App{
		Commands: []*Command{
			{
				Name: "bar",
				Before: func(c *Context) error {
					return fmt.Errorf("before error")
				},
				After: func(c *Context) error {
					return fmt.Errorf("after error")
				},
			},
		},
		Writer: ioutil.Discard,
	}

	err := app.Run([]string{"foo", "bar"})
	if err == nil {
		t.Fatalf("expected to receive error from Run, got none")
	}

	if !strings.Contains(err.Error(), "before error") {
		t.Errorf("expected text of error from Before method, but got none in \"%v\"", err)
	}
	if !strings.Contains(err.Error(), "after error") {
		t.Errorf("expected text of error from After method, but got none in \"%v\"", err)
	}
}

func TestCommand_Run_BeforeSavesMetadata(t *testing.T) {
	var receivedMsgFromAction string
	var receivedMsgFromAfter string

	app := &App{
		Commands: []*Command{
			{
				Name: "bar",
				Before: func(c *Context) error {
					c.App.Metadata["msg"] = "hello world"
					return nil
				},
				Action: func(c *Context) error {
					msg, ok := c.App.Metadata["msg"]
					if !ok {
						return errors.New("msg not found")
					}
					receivedMsgFromAction = msg.(string)
					return nil
				},
				After: func(c *Context) error {
					msg, ok := c.App.Metadata["msg"]
					if !ok {
						return errors.New("msg not found")
					}
					receivedMsgFromAfter = msg.(string)
					return nil
				},
			},
		},
	}

	err := app.Run([]string{"foo", "bar"})
	if err != nil {
		t.Fatalf("expected no error from Run, got %s", err)
	}

	expectedMsg := "hello world"

	if receivedMsgFromAction != expectedMsg {
		t.Fatalf("expected msg from Action to match. Given: %q\nExpected: %q",
			receivedMsgFromAction, expectedMsg)
	}
	if receivedMsgFromAfter != expectedMsg {
		t.Fatalf("expected msg from After to match. Given: %q\nExpected: %q",
			receivedMsgFromAction, expectedMsg)
	}
}

func TestCommand_OnUsageError_hasCommandContext(t *testing.T) {
	app := &App{
		Commands: []*Command{
			{
				Name: "bar",
				Flags: []Flag{
					&IntFlag{Name: "flag"},
				},
				OnUsageError: func(c *Context, err error, _ bool) error {
					return fmt.Errorf("intercepted in %s: %s", c.Command.Name, err.Error())
				},
			},
		},
	}

	err := app.Run([]string{"foo", "bar", "--flag=wrong"})
	if err == nil {
		t.Fatalf("expected to receive error from Run, got none")
	}

	if !strings.HasPrefix(err.Error(), "intercepted in bar") {
		t.Errorf("Expect an intercepted error, but got \"%v\"", err)
	}
}

func TestCommand_OnUsageError_WithWrongFlagValue(t *testing.T) {
	app := &App{
		Commands: []*Command{
			{
				Name: "bar",
				Flags: []Flag{
					&IntFlag{Name: "flag"},
				},
				OnUsageError: func(c *Context, err error, _ bool) error {
					if !strings.HasPrefix(err.Error(), "invalid value \"wrong\"") {
						t.Errorf("Expect an invalid value error, but got \"%v\"", err)
					}
					return errors.New("intercepted: " + err.Error())
				},
			},
		},
	}

	err := app.Run([]string{"foo", "bar", "--flag=wrong"})
	if err == nil {
		t.Fatalf("expected to receive error from Run, got none")
	}

	if !strings.HasPrefix(err.Error(), "intercepted: invalid value") {
		t.Errorf("Expect an intercepted error, but got \"%v\"", err)
	}
}

func TestCommand_OnUsageError_WithSubcommand(t *testing.T) {
	app := &App{
		Commands: []*Command{
			{
				Name: "bar",
				Subcommands: []*Command{
					{
						Name: "baz",
					},
				},
				Flags: []Flag{
					&IntFlag{Name: "flag"},
				},
				OnUsageError: func(c *Context, err error, _ bool) error {
					if !strings.HasPrefix(err.Error(), "invalid value \"wrong\"") {
						t.Errorf("Expect an invalid value error, but got \"%v\"", err)
					}
					return errors.New("intercepted: " + err.Error())
				},
			},
		},
	}

	err := app.Run([]string{"foo", "bar", "--flag=wrong"})
	if err == nil {
		t.Fatalf("expected to receive error from Run, got none")
	}

	if !strings.HasPrefix(err.Error(), "intercepted: invalid value") {
		t.Errorf("Expect an intercepted error, but got \"%v\"", err)
	}
}

func TestCommand_Run_SubcommandsCanUseErrWriter(t *testing.T) {
	app := &App{
		ErrWriter: ioutil.Discard,
		Commands: []*Command{
			{
				Name:  "bar",
				Usage: "this is for testing",
				Subcommands: []*Command{
					{
						Name:  "baz",
						Usage: "this is for testing",
						Action: func(c *Context) error {
							if c.App.ErrWriter != ioutil.Discard {
								return fmt.Errorf("ErrWriter not passed")
							}

							return nil
						},
					},
				},
			},
		},
	}

	err := app.Run([]string{"foo", "bar", "baz"})
	if err != nil {
		t.Fatal(err)
	}
}

func TestCommandSkipFlagParsing(t *testing.T) {
	cases := []struct {
		testArgs     args
		expectedArgs *args
		expectedErr  error
	}{
		{testArgs: args{"some-exec", "some-command", "some-arg", "--flag", "foo"}, expectedArgs: &args{"some-arg", "--flag", "foo"}, expectedErr: nil},
		{testArgs: args{"some-exec", "some-command", "some-arg", "--flag=foo"}, expectedArgs: &args{"some-arg", "--flag=foo"}, expectedErr: nil},
	}

	for _, c := range cases {
		var args Args
		app := &App{
			Commands: []*Command{
				{
					SkipFlagParsing: true,
					Name:            "some-command",
					Flags: []Flag{
						&StringFlag{Name: "flag"},
					},
					Action: func(c *Context) error {
						args = c.Args()
						return nil
					},
				},
			},
			Writer: ioutil.Discard,
		}

		err := app.Run(c.testArgs)
		expect(t, err, c.expectedErr)
		expect(t, args, c.expectedArgs)
	}
}

func TestCommand_Run_CustomShellCompleteAcceptsMalformedFlags(t *testing.T) {
	cases := []struct {
		testArgs    args
		expectedOut string
	}{
		{testArgs: args{"--undefined"}, expectedOut: "found 0 args"},
		{testArgs: args{"--number"}, expectedOut: "found 0 args"},
		{testArgs: args{"--number", "fourty-two"}, expectedOut: "found 0 args"},
		{testArgs: args{"--number", "42"}, expectedOut: "found 0 args"},
		{testArgs: args{"--number", "42", "newArg"}, expectedOut: "found 1 args"},
	}

	for _, c := range cases {
		var outputBuffer bytes.Buffer
		app := &App{
			Writer:               &outputBuffer,
			EnableBashCompletion: true,
			Commands: []*Command{
				{
					Name:  "bar",
					Usage: "this is for testing",
					Flags: []Flag{
						&IntFlag{
							Name:  "number",
							Usage: "A number to parse",
						},
					},
					BashComplete: func(c *Context) {
						fmt.Fprintf(c.App.Writer, "found %d args", c.NArg())
					},
				},
			},
		}

		osArgs := args{"foo", "bar"}
		osArgs = append(osArgs, c.testArgs...)
		osArgs = append(osArgs, "--generate-bash-completion")

		err := app.Run(osArgs)
		stdout := outputBuffer.String()
		expect(t, err, nil)
		expect(t, stdout, c.expectedOut)
	}
}

func TestSubCommand_Name_ProgramName_CommandName(t *testing.T) {
	cases := []struct {
		testArgs       []string
		expectedOutput []string
	}{
		{
			testArgs:       []string{"cmd"},
			expectedOutput: []string{"myprogramname", "myprogramname", ""},
		},
		{
			testArgs:       []string{"cmd", "foo"},
			expectedOutput: []string{"myprogramname foo", "myprogramname", "myprogramname foo"},
		},
		{
			testArgs:       []string{"cmd", "foo", "bar"},
			expectedOutput: []string{"myprogramname foo bar", "myprogramname", "myprogramname foo bar"},
		},
		{
			testArgs:       []string{"cmd", "foo", "bar", "baz"},
			expectedOutput: []string{"myprogramname foo bar", "myprogramname", "myprogramname foo bar baz"},
		},
	}

	for _, c := range cases {
		var output []string

		app := &App{
			Name: "myprogramname",
			Action: func(c *Context) error {
				output = append(output, c.App.Name)
				output = append(output, c.App.ProgramName)
				output = append(output, c.App.CommandName)
				return nil
			},
			Commands: []*Command{
				{
					Name: "foo",
					Action: func(c *Context) error {
						output = append(output, c.App.Name)
						output = append(output, c.App.ProgramName)
						output = append(output, c.App.CommandName)
						return nil
					},
					Subcommands: []*Command{
						{
							Name: "bar",
							Action: func(c *Context) error {
								output = append(output, c.App.Name)
								output = append(output, c.App.ProgramName)
								output = append(output, c.App.CommandName)
								return nil
							},
							Subcommands: []*Command{
								{
									Name: "baz",
									Action: func(c *Context) error {
										output = append(output, c.App.Name)
										output = append(output, c.App.ProgramName)
										output = append(output, c.App.CommandName)
										return nil
									},
								},
							},
						},
					},
				},
			},
		}

		err := app.Run(c.testArgs)
		if err != nil {
			log.Fatal(err)
		}

		if !equal(output, c.expectedOutput) {
			t.Errorf("want %v, got %v", c.expectedOutput, output)
		}

<<<<<<< HEAD
	}
=======
}

func TestCommand_NoVersionFlagOnCommands(t *testing.T) {
	app := &App{
		Version: "some version",
		Commands: []*Command{
			{
				Name:        "bar",
				Usage:       "this is for testing",
				Subcommands: []*Command{{}}, // some subcommand
				HideHelp:    true,
				Action: func(c *Context) error {
					if len(c.App.VisibleFlags()) != 0 {
						t.Fatal("unexpected flag on command")
					}
					return nil
				},
			},
		},
	}

	err := app.Run([]string{"foo", "bar"})
	expect(t, err, nil)
}

func TestCommand_CanAddVFlagOnCommands(t *testing.T) {
	app := &App{
		Version: "some version",
		Writer:  ioutil.Discard,
		Commands: []*Command{
			{
				Name:        "bar",
				Usage:       "this is for testing",
				Subcommands: []*Command{{}}, // some subcommand
				Flags: []Flag{
					&BoolFlag{
						Name: "v",
					},
				},
			},
		},
	}

	err := app.Run([]string{"foo", "bar"})
	expect(t, err, nil)
>>>>>>> 9e59db8b
}<|MERGE_RESOLUTION|>--- conflicted
+++ resolved
@@ -456,9 +456,7 @@
 			t.Errorf("want %v, got %v", c.expectedOutput, output)
 		}
 
-<<<<<<< HEAD
-	}
-=======
+	}
 }
 
 func TestCommand_NoVersionFlagOnCommands(t *testing.T) {
@@ -504,5 +502,4 @@
 
 	err := app.Run([]string{"foo", "bar"})
 	expect(t, err, nil)
->>>>>>> 9e59db8b
 }