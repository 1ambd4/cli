--- conflicted
+++ resolved
@@ -3083,31 +3083,6 @@
 }
 
 func TestFlagDuplicates(t *testing.T) {
-<<<<<<< HEAD
-	cmd := &Command{
-		Flags: []Flag{
-			&StringFlag{
-				Name:     "sflag",
-				OnlyOnce: true,
-			},
-			&IntSliceFlag{
-				Name: "isflag",
-			},
-			&FloatSliceFlag{
-				Name:     "fsflag",
-				OnlyOnce: true,
-			},
-			&IntFlag{
-				Name: "iflag",
-			},
-		},
-		Action: func(context.Context, *Command) error {
-			return nil
-		},
-	}
-=======
->>>>>>> fc3b515e
-
 	tests := []struct {
 		name        string
 		args        []string
@@ -3152,7 +3127,7 @@
 						Name: "iflag",
 					},
 				},
-				Action: func(ctx *Context) error {
+				Action: func(context.Context, *Command) error {
 					return nil
 				},
 			}
