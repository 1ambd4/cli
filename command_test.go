--- conflicted
+++ resolved
@@ -17,21 +17,15 @@
 		expectedErr            error
 	}{
 		// Test normal "not ignoring flags" flow
-<<<<<<< HEAD
 		{testArgs: []string{"test-cmd", "-break", "blah", "blah"}, skipFlagParsing: false, useShortOptionHandling: false, expectedErr: errors.New("flag provided but not defined: -break")},
-=======
 		{[]string{"test-cmd", "blah", "blah", "-break"}, false, false, nil, false},
-
 		// Test no arg reorder
 		{[]string{"test-cmd", "blah", "blah", "-break"}, false, true, nil, false},
 		{[]string{"test-cmd", "blah", "blah", "-break", "ls", "-l"}, false, true, nil, true},
-
-		{[]string{"test-cmd", "blah", "blah"}, true, false, nil, false},   // Test SkipFlagParsing without any args that look like flags
-		{[]string{"test-cmd", "blah", "-break"}, true, false, nil, false}, // Test SkipFlagParsing with random flag arg
-		{[]string{"test-cmd", "blah", "-help"}, true, false, nil, false},  // Test SkipFlagParsing with "special" help flag arg
-		{[]string{"test-cmd", "blah"}, false, false, nil, true},           // Test UseShortOptionHandling
->>>>>>> 850de854
-
+		{[]string{"test-cmd", "blah", "blah"}, true, false, nil, false},                                                            // Test SkipFlagParsing without any args that look like flags
+		{[]string{"test-cmd", "blah", "-break"}, true, false, nil, false},                                                          // Test SkipFlagParsing with random flag arg
+		{[]string{"test-cmd", "blah", "-help"}, true, false, nil, false},                                                           // Test SkipFlagParsing with "special" help flag arg
+		{[]string{"test-cmd", "blah"}, false, false, nil, true},                                                                    // Test UseShortOptionHandling
 		{testArgs: []string{"test-cmd", "blah", "blah"}, skipFlagParsing: true, useShortOptionHandling: false, expectedErr: nil},   // Test SkipFlagParsing without any args that look like flags
 		{testArgs: []string{"test-cmd", "blah", "-break"}, skipFlagParsing: true, useShortOptionHandling: false, expectedErr: nil}, // Test SkipFlagParsing with random flag arg
 		{testArgs: []string{"test-cmd", "blah", "-help"}, skipFlagParsing: true, useShortOptionHandling: false, expectedErr: nil},  // Test SkipFlagParsing with "special" help flag arg
