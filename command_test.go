package cli

import (
	"errors"
	"flag"
	"fmt"
	"io/ioutil"
	"strings"
	"testing"
)

func TestCommandFlagParsing(t *testing.T) {
	cases := []struct {
		testArgs        []string
		skipFlagParsing bool
		skipArgReorder  bool
		expectedErr     error
	}{
<<<<<<< HEAD
		{[]string{"test-cmd", "-break", "blah", "blah"}, false, errors.New("flag provided but not defined: -break")}, // Test normal "not ignoring flags" flow
		{[]string{"test-cmd", "blah", "blah"}, true, nil},                                                            // Test SkipFlagParsing without any args that look like flags
		{[]string{"test-cmd", "-break", "blah"}, true, nil},                                                          // Test SkipFlagParsing with random flag arg
		{[]string{"test-cmd", "-help", "blah"}, true, nil},                                                           // Test SkipFlagParsing with "special" help flag arg
=======
		// Test normal "not ignoring flags" flow
		{[]string{"test-cmd", "blah", "blah", "-break"}, false, false, errors.New("flag provided but not defined: -break")},

		// Test no arg reorder
		{[]string{"test-cmd", "blah", "blah", "-break"}, false, true, nil},

		{[]string{"test-cmd", "blah", "blah"}, true, false, nil},   // Test SkipFlagParsing without any args that look like flags
		{[]string{"test-cmd", "blah", "-break"}, true, false, nil}, // Test SkipFlagParsing with random flag arg
		{[]string{"test-cmd", "blah", "-help"}, true, false, nil},  // Test SkipFlagParsing with "special" help flag arg
>>>>>>> f614c177
	}

	for _, c := range cases {
		app := &App{Writer: ioutil.Discard}
		set := flag.NewFlagSet("test", 0)
		set.Parse(c.testArgs)

		context := NewContext(app, set, nil)

		command := Command{
			Name:            "test-cmd",
			Aliases:         []string{"tc"},
			Usage:           "this is for testing",
			Description:     "testing",
			Action:          func(_ *Context) error { return nil },
			SkipFlagParsing: c.skipFlagParsing,
			SkipArgReorder:  c.skipArgReorder,
		}

		err := command.Run(context)

		expect(t, err, c.expectedErr)
		expect(t, context.Args().Slice(), c.testArgs)
	}
}

func TestCommand_Run_DoesNotOverwriteErrorFromBefore(t *testing.T) {
	app := &App{
		Commands: []*Command{
			{
				Name: "bar",
				Before: func(c *Context) error {
					return fmt.Errorf("before error")
				},
				After: func(c *Context) error {
					return fmt.Errorf("after error")
				},
			},
		},
	}

	err := app.Run([]string{"foo", "bar"})
	if err == nil {
		t.Fatalf("expected to receive error from Run, got none")
	}

	if !strings.Contains(err.Error(), "before error") {
		t.Errorf("expected text of error from Before method, but got none in \"%v\"", err)
	}
	if !strings.Contains(err.Error(), "after error") {
		t.Errorf("expected text of error from After method, but got none in \"%v\"", err)
	}
}

func TestCommand_Run_BeforeSavesMetadata(t *testing.T) {
	var receivedMsgFromAction string
	var receivedMsgFromAfter string

	app := &App{
		Commands: []*Command{
			{
				Name: "bar",
				Before: func(c *Context) error {
					c.App.Metadata["msg"] = "hello world"
					return nil
				},
				Action: func(c *Context) error {
					msg, ok := c.App.Metadata["msg"]
					if !ok {
						return errors.New("msg not found")
					}
					receivedMsgFromAction = msg.(string)
					return nil
				},
				After: func(c *Context) error {
					msg, ok := c.App.Metadata["msg"]
					if !ok {
						return errors.New("msg not found")
					}
					receivedMsgFromAfter = msg.(string)
					return nil
				},
			},
		},
	}

	err := app.Run([]string{"foo", "bar"})
	if err != nil {
		t.Fatalf("expected no error from Run, got %s", err)
	}

	expectedMsg := "hello world"

	if receivedMsgFromAction != expectedMsg {
		t.Fatalf("expected msg from Action to match. Given: %q\nExpected: %q",
			receivedMsgFromAction, expectedMsg)
	}
	if receivedMsgFromAfter != expectedMsg {
		t.Fatalf("expected msg from After to match. Given: %q\nExpected: %q",
			receivedMsgFromAction, expectedMsg)
	}
}

func TestCommand_OnUsageError_WithWrongFlagValue(t *testing.T) {
	app := &App{
		Commands: []*Command{
			{
				Name: "bar",
				Flags: []Flag{
					&IntFlag{Name: "flag"},
				},
				OnUsageError: func(c *Context, err error, _ bool) error {
					if !strings.HasPrefix(err.Error(), "invalid value \"wrong\"") {
						t.Errorf("Expect an invalid value error, but got \"%v\"", err)
					}
					return errors.New("intercepted: " + err.Error())
				},
			},
		},
	}

	err := app.Run([]string{"foo", "bar", "--flag=wrong"})
	if err == nil {
		t.Fatalf("expected to receive error from Run, got none")
	}

	if !strings.HasPrefix(err.Error(), "intercepted: invalid value") {
		t.Errorf("Expect an intercepted error, but got \"%v\"", err)
	}
}<|MERGE_RESOLUTION|>--- conflicted
+++ resolved
@@ -13,25 +13,14 @@
 	cases := []struct {
 		testArgs        []string
 		skipFlagParsing bool
-		skipArgReorder  bool
 		expectedErr     error
 	}{
-<<<<<<< HEAD
-		{[]string{"test-cmd", "-break", "blah", "blah"}, false, errors.New("flag provided but not defined: -break")}, // Test normal "not ignoring flags" flow
-		{[]string{"test-cmd", "blah", "blah"}, true, nil},                                                            // Test SkipFlagParsing without any args that look like flags
-		{[]string{"test-cmd", "-break", "blah"}, true, nil},                                                          // Test SkipFlagParsing with random flag arg
-		{[]string{"test-cmd", "-help", "blah"}, true, nil},                                                           // Test SkipFlagParsing with "special" help flag arg
-=======
 		// Test normal "not ignoring flags" flow
-		{[]string{"test-cmd", "blah", "blah", "-break"}, false, false, errors.New("flag provided but not defined: -break")},
+		{[]string{"test-cmd", "-break", "blah", "blah"}, false, errors.New("flag provided but not defined: -break")},
 
-		// Test no arg reorder
-		{[]string{"test-cmd", "blah", "blah", "-break"}, false, true, nil},
-
-		{[]string{"test-cmd", "blah", "blah"}, true, false, nil},   // Test SkipFlagParsing without any args that look like flags
-		{[]string{"test-cmd", "blah", "-break"}, true, false, nil}, // Test SkipFlagParsing with random flag arg
-		{[]string{"test-cmd", "blah", "-help"}, true, false, nil},  // Test SkipFlagParsing with "special" help flag arg
->>>>>>> f614c177
+		{[]string{"test-cmd", "blah", "blah"}, true, nil},   // Test SkipFlagParsing without any args that look like flags
+		{[]string{"test-cmd", "blah", "-break"}, true, nil}, // Test SkipFlagParsing with random flag arg
+		{[]string{"test-cmd", "blah", "-help"}, true, nil},  // Test SkipFlagParsing with "special" help flag arg
 	}
 
 	for _, c := range cases {
@@ -48,7 +37,6 @@
 			Description:     "testing",
 			Action:          func(_ *Context) error { return nil },
 			SkipFlagParsing: c.skipFlagParsing,
-			SkipArgReorder:  c.skipArgReorder,
 		}
 
 		err := command.Run(context)
