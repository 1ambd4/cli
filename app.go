package cli

import (
	"context"
	"flag"
	"fmt"
	"io"
	"os"
	"path/filepath"
	"sort"
	"time"
)

var (
	changeLogURL            = "https://github.com/urfave/cli/blob/main/docs/CHANGELOG.md"
	appActionDeprecationURL = fmt.Sprintf("%s#deprecated-cli-app-action-signature", changeLogURL)
	contactSysadmin         = "This is an error in the application.  Please contact the distributor of this application if this is not you."
	errInvalidActionType    = NewExitError("ERROR invalid Action type. "+
		fmt.Sprintf("Must be `func(*Context`)` or `func(*Context) error).  %s", contactSysadmin)+
		fmt.Sprintf("See %s", appActionDeprecationURL), 2)
)

// App is the main structure of a cli application. It is recommended that
// an app be created with the cli.NewApp() function
type App struct {
	// The name of the program. Defaults to path.Base(os.Args[0])
	Name string
	// Full name of command for help, defaults to Name
	HelpName string
	// Description of the program.
	Usage string
	// Text to override the USAGE section of help
	UsageText string
	// Description of the program argument format.
	ArgsUsage string
	// Version of the program
	Version string
	// Description of the program
	Description string
	// List of commands to execute
	Commands []*Command
	// List of flags to parse
	Flags []Flag
	// Boolean to enable bash completion commands
	EnableBashCompletion bool
	// Boolean to hide built-in help command and help flag
	HideHelp bool
	// Boolean to hide built-in help command but keep help flag.
	// Ignored if HideHelp is true.
	HideHelpCommand bool
	// Boolean to hide built-in version flag and the VERSION section of help
	HideVersion bool
	// categories contains the categorized commands and is populated on app startup
	categories CommandCategories
<<<<<<< HEAD
	// An action to execute when the shell completion flag is set
=======
	// Populate on app startup, only gettable through method Categories()
	flagCategories FlagCategories
	// An action to execute when the bash-completion flag is set
>>>>>>> 50b52ca9
	BashComplete BashCompleteFunc
	// An action to execute before any subcommands are run, but after the context is ready
	// If a non-nil error is returned, no subcommands are run
	Before BeforeFunc
	// An action to execute after any subcommands are run, but after the subcommand has finished
	// It is run even if Action() panics
	After AfterFunc
	// The action to execute when no subcommands are specified
	Action ActionFunc
	// Execute this function if the proper command cannot be found
	CommandNotFound CommandNotFoundFunc
	// Execute this function if a usage error occurs
	OnUsageError OnUsageErrorFunc
	// Compilation date
	Compiled time.Time
	// List of all authors who contributed
	Authors []*Author
	// Copyright of the binary if any
	Copyright string
	// Reader reader to write input to (useful for tests)
	Reader io.Reader
	// Writer writer to write output to
	Writer io.Writer
	// ErrWriter writes error output
	ErrWriter io.Writer
	// ExitErrHandler processes any error encountered while running an App before
	// it is returned to the caller. If no function is provided, HandleExitCoder
	// is used as the default behavior.
	ExitErrHandler ExitErrHandlerFunc
	// Other custom info
	Metadata map[string]interface{}
	// Carries a function which returns app specific info.
	ExtraInfo func() map[string]string
	// CustomAppHelpTemplate the text template for app help topic.
	// cli.go uses text/template to render templates. You can
	// render custom help text by setting this variable.
	CustomAppHelpTemplate string
	// Boolean to enable short-option handling so user can combine several
	// single-character bool arguments into one
	// i.e. foobar -o -v -> foobar -ov
	UseShortOptionHandling bool

	didSetup bool
}

// Tries to find out when this binary was compiled.
// Returns the current time if it fails to find it.
func compileTime() time.Time {
	info, err := os.Stat(os.Args[0])
	if err != nil {
		return time.Now()
	}
	return info.ModTime()
}

// NewApp creates a new cli Application with some reasonable defaults for Name,
// Usage, Version and Action.
func NewApp() *App {
	return &App{
		Name:         filepath.Base(os.Args[0]),
		HelpName:     filepath.Base(os.Args[0]),
		Usage:        "A new cli application",
		UsageText:    "",
		BashComplete: DefaultAppComplete,
		Action:       helpCommand.Action,
		Compiled:     compileTime(),
		Reader:       os.Stdin,
		Writer:       os.Stdout,
		ErrWriter:    os.Stderr,
	}
}

// Setup runs initialization code to ensure all data structures are ready for
// `Run` or inspection prior to `Run`.  It is internally called by `Run`, but
// will return early if setup has already happened.
func (a *App) Setup() {
	if a.didSetup {
		return
	}

	a.didSetup = true

	if a.Name == "" {
		a.Name = filepath.Base(os.Args[0])
	}

	if a.HelpName == "" {
		a.HelpName = a.Name
	}

	if a.Usage == "" {
		a.Usage = "A new cli application"
	}

	if a.Version == "" {
		a.HideVersion = true
	}

	if a.BashComplete == nil {
		a.BashComplete = DefaultAppComplete
	}

	if a.Action == nil {
		a.Action = helpCommand.Action
	}

	if a.Compiled == (time.Time{}) {
		a.Compiled = compileTime()
	}

	if a.Reader == nil {
		a.Reader = os.Stdin
	}

	if a.Writer == nil {
		a.Writer = os.Stdout
	}

	if a.ErrWriter == nil {
		a.ErrWriter = os.Stderr
	}

	var newCommands []*Command

	for _, c := range a.Commands {
		if c.HelpName == "" {
			c.HelpName = fmt.Sprintf("%s %s", a.HelpName, c.Name)
		}
<<<<<<< HEAD
		newCommands = append(newCommands, c)
=======

		fc := FlagCategories{}
		for _, flag := range c.Flags {
			fc = fc.AddFlag(flag.GetCategory(), flag)
		}

		sort.Sort(fc)
		c.FlagCategories = fc
		newCmds = append(newCmds, c)
>>>>>>> 50b52ca9
	}
	a.Commands = newCommands

	if a.Command(helpCommand.Name) == nil && !a.HideHelp {
		if !a.HideHelpCommand {
			a.appendCommand(helpCommand)
		}

		if HelpFlag != nil {
			a.appendFlag(HelpFlag)
		}
	}

	if !a.HideVersion {
		a.appendFlag(VersionFlag)
	}

	a.categories = newCommandCategories()
	for _, command := range a.Commands {
		a.categories.AddCommand(command.Category, command)
	}
	sort.Sort(a.categories.(*commandCategories))

	if a.Metadata == nil {
		a.Metadata = make(map[string]interface{})
	}
}

func (a *App) newFlagSet() (*flag.FlagSet, error) {
	return flagSet(a.Name, a.Flags)
}

func (a *App) useShortOptionHandling() bool {
	return a.UseShortOptionHandling
}

// Run is the entry point to the cli app. Parses the arguments slice and routes
// to the proper flag/args combination
func (a *App) Run(arguments []string) (err error) {
	return a.RunContext(context.Background(), arguments)
}

// RunContext is like Run except it takes a Context that will be
// passed to its commands and sub-commands. Through this, you can
// propagate timeouts and cancellation requests
func (a *App) RunContext(ctx context.Context, arguments []string) (err error) {
	a.Setup()

	// handle the completion flag separately from the flagset since
	// completion could be attempted after a flag, but before its value was put
	// on the command line. this causes the flagset to interpret the completion
	// flag name as the value of the flag before it which is undesirable
	// note that we can only do this because the shell autocomplete function
	// always appends the completion flag at the end of the command
	shellComplete, arguments := checkShellCompleteFlag(a, arguments)

	set, err := a.newFlagSet()
	if err != nil {
		return err
	}

	err = parseIter(set, a, arguments[1:], shellComplete)
	nerr := normalizeFlags(a.Flags, set)
	context := NewContext(a, set, &Context{Context: ctx})
	if nerr != nil {
		_, _ = fmt.Fprintln(a.Writer, nerr)
		_ = ShowAppHelp(context)
		return nerr
	}
	context.shellComplete = shellComplete

	if checkCompletions(context) {
		return nil
	}

	if err != nil {
		if a.OnUsageError != nil {
			err := a.OnUsageError(context, err, false)
			a.handleExitCoder(context, err)
			return err
		}
		_, _ = fmt.Fprintf(a.Writer, "%s %s\n\n", "Incorrect Usage.", err.Error())
		_ = ShowAppHelp(context)
		return err
	}

	if !a.HideHelp && checkHelp(context) {
		_ = ShowAppHelp(context)
		return nil
	}

	if !a.HideVersion && checkVersion(context) {
		ShowVersion(context)
		return nil
	}

	cerr := context.checkRequiredFlags(a.Flags)
	if cerr != nil {
		_ = ShowAppHelp(context)
		return cerr
	}

	if a.After != nil {
		defer func() {
			if afterErr := a.After(context); afterErr != nil {
				if err != nil {
					err = newMultiError(err, afterErr)
				} else {
					err = afterErr
				}
			}
		}()
	}

	if a.Before != nil {
		beforeErr := a.Before(context)
		if beforeErr != nil {
			a.handleExitCoder(context, beforeErr)
			err = beforeErr
			return err
		}
	}

	args := context.Args()
	if args.Present() {
		name := args.First()
		c := a.Command(name)
		if c != nil {
			return c.Run(context)
		}
	}

	if a.Action == nil {
		a.Action = helpCommand.Action
	}

	// Run default Action
	err = a.Action(context)

	a.handleExitCoder(context, err)
	return err
}

// RunAndExitOnError calls .Run() and exits non-zero if an error was returned
//
// Deprecated: instead you should return an error that fulfills cli.ExitCoder
// to cli.App.Run. This will cause the application to exit with the given error
// code in the cli.ExitCoder
func (a *App) RunAndExitOnError() {
	if err := a.Run(os.Args); err != nil {
		_, _ = fmt.Fprintln(a.ErrWriter, err)
		OsExiter(1)
	}
}

// RunAsSubcommand invokes the subcommand given the context, parses ctx.Args() to
// generate command-specific flags
func (a *App) RunAsSubcommand(ctx *Context) (err error) {
	// Setup also handles HideHelp and HideHelpCommand
	a.Setup()

	var newCmds []*Command
	for _, c := range a.Commands {
		if c.HelpName == "" {
			c.HelpName = fmt.Sprintf("%s %s", a.HelpName, c.Name)
		}
		newCmds = append(newCmds, c)
	}
	a.Commands = newCmds

	set, err := a.newFlagSet()
	if err != nil {
		return err
	}

	err = parseIter(set, a, ctx.Args().Tail(), ctx.shellComplete)
	nerr := normalizeFlags(a.Flags, set)
	context := NewContext(a, set, ctx)

	if nerr != nil {
		_, _ = fmt.Fprintln(a.Writer, nerr)
		_, _ = fmt.Fprintln(a.Writer)
		if len(a.Commands) > 0 {
			_ = ShowSubcommandHelp(context)
		} else {
			_ = ShowCommandHelp(ctx, context.Args().First())
		}
		return nerr
	}

	if checkCompletions(context) {
		return nil
	}

	if err != nil {
		if a.OnUsageError != nil {
			err = a.OnUsageError(context, err, true)
			a.handleExitCoder(context, err)
			return err
		}
		_, _ = fmt.Fprintf(a.Writer, "%s %s\n\n", "Incorrect Usage.", err.Error())
		_ = ShowSubcommandHelp(context)
		return err
	}

	if len(a.Commands) > 0 {
		if checkSubcommandHelp(context) {
			return nil
		}
	} else {
		if checkCommandHelp(ctx, context.Args().First()) {
			return nil
		}
	}

	cerr := context.checkRequiredFlags(a.Flags)
	if cerr != nil {
		_ = ShowSubcommandHelp(context)
		return cerr
	}

	if a.After != nil {
		defer func() {
			afterErr := a.After(context)
			if afterErr != nil {
				a.handleExitCoder(context, err)
				if err != nil {
					err = newMultiError(err, afterErr)
				} else {
					err = afterErr
				}
			}
		}()
	}

	if a.Before != nil {
		beforeErr := a.Before(context)
		if beforeErr != nil {
			a.handleExitCoder(context, beforeErr)
			err = beforeErr
			return err
		}
	}

	args := context.Args()
	if args.Present() {
		name := args.First()
		c := a.Command(name)
		if c != nil {
			return c.Run(context)
		}
	}

	// Run default Action
	err = a.Action(context)

	a.handleExitCoder(context, err)
	return err
}

// Command returns the named command on App. Returns nil if the command does not exist
func (a *App) Command(name string) *Command {
	for _, c := range a.Commands {
		if c.HasName(name) {
			return c
		}
	}

	return nil
}

// VisibleCategories returns a slice of categories and commands that are
// Hidden=false
func (a *App) VisibleCategories() []CommandCategory {
	ret := []CommandCategory{}
	for _, category := range a.categories.Categories() {
		if visible := func() CommandCategory {
			if len(category.VisibleCommands()) > 0 {
				return category
			}
			return nil
		}(); visible != nil {
			ret = append(ret, visible)
		}
	}
	return ret
}

// VisibleCommands returns a slice of the Commands with Hidden=false
func (a *App) VisibleCommands() []*Command {
	var ret []*Command
	for _, command := range a.Commands {
		if !command.Hidden {
			ret = append(ret, command)
		}
	}
	return ret
}

// Categories returns a slice containing all the categories with the commands they contain
func (a *App) VisibleFlagCategories() FlagCategories {
	return a.flagCategories
}

// VisibleFlags returns a slice of the Flags with Hidden=false
func (a *App) VisibleFlags() []Flag {
	return visibleFlags(a.Flags)
}

func (a *App) appendFlag(fl Flag) {
	if !hasFlag(a.Flags, fl) {
		a.Flags = append(a.Flags, fl)
	}
}

func (a *App) appendCommand(c *Command) {
	if !hasCommand(a.Commands, c) {
		a.Commands = append(a.Commands, c)
	}
}

func (a *App) handleExitCoder(context *Context, err error) {
	if a.ExitErrHandler != nil {
		a.ExitErrHandler(context, err)
	} else {
		HandleExitCoder(err)
	}
}

// Author represents someone who has contributed to a cli project.
type Author struct {
	Name  string // The Authors name
	Email string // The Authors email
}

// String makes Author comply to the Stringer interface, to allow an easy print in the templating process
func (a *Author) String() string {
	e := ""
	if a.Email != "" {
		e = " <" + a.Email + ">"
	}

	return fmt.Sprintf("%v%v", a.Name, e)
}

// HandleAction attempts to figure out which Action signature was used.  If
// it's an ActionFunc or a func with the legacy signature for Action, the func
// is run!
func HandleAction(action interface{}, context *Context) (err error) {
	switch a := action.(type) {
	case ActionFunc:
		return a(context)
	case func(*Context) error:
		return a(context)
	case func(*Context): // deprecated function signature
		a(context)
		return nil
	}

	return errInvalidActionType
}<|MERGE_RESOLUTION|>--- conflicted
+++ resolved
@@ -52,13 +52,9 @@
 	HideVersion bool
 	// categories contains the categorized commands and is populated on app startup
 	categories CommandCategories
-<<<<<<< HEAD
-	// An action to execute when the shell completion flag is set
-=======
 	// Populate on app startup, only gettable through method Categories()
 	flagCategories FlagCategories
-	// An action to execute when the bash-completion flag is set
->>>>>>> 50b52ca9
+	// An action to execute when the shell completion flag is set
 	BashComplete BashCompleteFunc
 	// An action to execute before any subcommands are run, but after the context is ready
 	// If a non-nil error is returned, no subcommands are run
@@ -187,9 +183,6 @@
 		if c.HelpName == "" {
 			c.HelpName = fmt.Sprintf("%s %s", a.HelpName, c.Name)
 		}
-<<<<<<< HEAD
-		newCommands = append(newCommands, c)
-=======
 
 		fc := FlagCategories{}
 		for _, flag := range c.Flags {
@@ -198,8 +191,7 @@
 
 		sort.Sort(fc)
 		c.FlagCategories = fc
-		newCmds = append(newCmds, c)
->>>>>>> 50b52ca9
+		newCommands = append(newCommands, c)
 	}
 	a.Commands = newCommands
 
