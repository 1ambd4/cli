package cli

import (
	"fmt"
	"io"
	"io/ioutil"
	"os"
	"path/filepath"
	"sort"
	"time"
)

<<<<<<< HEAD
// App is the main structure of a cli application.
=======
var (
	changeLogURL                    = "https://github.com/urfave/cli/blob/master/CHANGELOG.md"
	appActionDeprecationURL         = fmt.Sprintf("%s#deprecated-cli-app-action-signature", changeLogURL)
	runAndExitOnErrorDeprecationURL = fmt.Sprintf("%s#deprecated-cli-app-runandexitonerror", changeLogURL)

	contactSysadmin = "This is an error in the application.  Please contact the distributor of this application if this is not you."

	errInvalidActionType = NewExitError("ERROR invalid Action type. "+
		fmt.Sprintf("Must be `func(*Context`)` or `func(*Context) error).  %s", contactSysadmin)+
		fmt.Sprintf("See %s", appActionDeprecationURL), 2)
)

// App is the main structure of a cli application. It is recommended that
// an app be created with the cli.NewApp() function
>>>>>>> c717f7a2
type App struct {
	// The name of the program. Defaults to path.Base(os.Args[0])
	Name string
	// Full name of command for help, defaults to Name
	HelpName string
	// Description of the program.
	Usage string
	// Text to override the USAGE section of help
	UsageText string
	// Description of the program argument format.
	ArgsUsage string
	// Version of the program
	Version string
	// Description of the program
	Description string
	// List of commands to execute
	Commands []*Command
	// List of flags to parse
	Flags []Flag
	// Boolean to enable shell completion commands
	EnableShellCompletion bool
	// Boolean to hide built-in help command
	HideHelp bool
	// Boolean to hide built-in version flag and the VERSION section of help
	HideVersion bool
	// Categories contains the categorized commands and is populated on app startup
	Categories CommandCategories
	// An action to execute when the shell completion flag is set
	ShellComplete ShellCompleteFunc
	// An action to execute before any subcommands are run, but after the context is ready
	// If a non-nil error is returned, no subcommands are run
	Before BeforeFunc
	// An action to execute after any subcommands are run, but after the subcommand has finished
	// It is run even if Action() panics
	After AfterFunc
	// The action to execute when no subcommands are specified
	Action ActionFunc
	// Execute this function if the proper command cannot be found
	CommandNotFound CommandNotFoundFunc
	// Execute this function if an usage error occurs
	OnUsageError OnUsageErrorFunc
	// Compilation date
	Compiled time.Time
	// List of all authors who contributed
	Authors []*Author
	// Copyright of the binary if any
	Copyright string
	// Writer writer to write output to
	Writer io.Writer
	// ErrWriter writes error output
	ErrWriter io.Writer
	// Other custom info
	Metadata map[string]interface{}
	// Carries a function which returns app specific info.
	ExtraInfo func() map[string]string
	// CustomAppHelpTemplate the text template for app help topic.
	// cli.go uses text/template to render templates. You can
	// render custom help text by setting this variable.
	CustomAppHelpTemplate string

	didSetup bool
}

// Tries to find out when this binary was compiled.
// Returns the current time if it fails to find it.
func compileTime() time.Time {
	info, err := os.Stat(os.Args[0])
	if err != nil {
		return time.Now()
	}
	return info.ModTime()
}

// Setup runs initialization code to ensure all data structures are ready for
// `Run` or inspection prior to `Run`.  It is internally called by `Run`, but
// will return early if setup has already happened.
func (a *App) Setup() {
	if a.didSetup {
		return
	}

	a.didSetup = true

	if a.Name == "" {
		a.Name = filepath.Base(os.Args[0])
	}

	if a.HelpName == "" {
		a.HelpName = filepath.Base(os.Args[0])
	}

	if a.Usage == "" {
		a.Usage = "A new cli application"
	}

	if a.Version == "" {
		a.Version = "0.0.0"
	}

	if a.ShellComplete == nil {
		a.ShellComplete = DefaultAppComplete
	}

	if a.Action == nil {
		a.Action = helpCommand.Action
	}

	if a.Compiled == (time.Time{}) {
		a.Compiled = compileTime()
	}

	if a.Writer == nil {
		a.Writer = os.Stdout
	}

	newCmds := []*Command{}
	for _, c := range a.Commands {
		if c.HelpName == "" {
			c.HelpName = fmt.Sprintf("%s %s", a.HelpName, c.Name)
		}
		newCmds = append(newCmds, c)
	}
	a.Commands = newCmds

	if a.Command(helpCommand.Name) == nil && !a.HideHelp {
		a.appendCommand(helpCommand)

		if HelpFlag != nil {
			a.appendFlag(HelpFlag)
		}
	}

<<<<<<< HEAD
	if a.EnableShellCompletion {
		a.appendFlag(GenerateCompletionFlag)
		a.appendFlag(InitCompletionFlag)
	}

=======
>>>>>>> c717f7a2
	if !a.HideVersion {
		a.appendFlag(VersionFlag)
	}

	a.Categories = newCommandCategories()
	for _, command := range a.Commands {
		a.Categories.AddCommand(command.Category, command)
	}
	sort.Sort(a.Categories.(*commandCategories))

	if a.Metadata == nil {
		a.Metadata = make(map[string]interface{})
	}

	if a.Writer == nil {
		a.Writer = os.Stdout
	}
}

// Run is the entry point to the cli app. Parses the arguments slice and routes
// to the proper flag/args combination
func (a *App) Run(arguments []string) (err error) {
	a.Setup()

	// handle the completion flag separately from the flagset since
	// completion could be attempted after a flag, but before its value was put
	// on the command line. this causes the flagset to interpret the completion
	// flag name as the value of the flag before it which is undesirable
	// note that we can only do this because the shell autocomplete function
	// always appends the completion flag at the end of the command
	shellComplete, arguments := checkShellCompleteFlag(a, arguments)

	// parse flags
	set, err := flagSet(a.Name, a.Flags)
	if err != nil {
		return err
	}

	set.SetOutput(ioutil.Discard)
	err = set.Parse(arguments[1:])
	nerr := normalizeFlags(a.Flags, set)
	context := NewContext(a, set, nil)
	if nerr != nil {
		fmt.Fprintln(a.Writer, nerr)
		ShowAppHelp(context)
		return nerr
	}
	context.shellComplete = shellComplete

	if checkCompletions(context) {
		return nil
	}

	if done, cerr := checkInitCompletion(context); done {
		if cerr != nil {
			err = cerr
		} else {
			return nil
		}
	}

	if err != nil {
		if a.OnUsageError != nil {
			err := a.OnUsageError(context, err, false)
			HandleExitCoder(err)
			return err
		}
		fmt.Fprintf(a.Writer, "%s %s\n\n", "Incorrect Usage.", err.Error())
		ShowAppHelp(context)
		return err
	}

	if !a.HideHelp && checkHelp(context) {
		ShowAppHelp(context)
		return nil
	}

	if !a.HideVersion && checkVersion(context) {
		ShowVersion(context)
		return nil
	}

	if a.After != nil {
		defer func() {
			if afterErr := a.After(context); afterErr != nil {
				if err != nil {
					err = newMultiError(err, afterErr)
				} else {
					err = afterErr
				}
			}
		}()
	}

	if a.Before != nil {
		beforeErr := a.Before(context)
		if beforeErr != nil {
			ShowAppHelp(context)
			HandleExitCoder(beforeErr)
			err = beforeErr
			return err
		}
	}

	args := context.Args()
	if args.Present() {
		name := args.First()
		c := a.Command(name)
		if c != nil {
			return c.Run(context)
		}
	}

	if a.Action == nil {
		a.Action = helpCommand.Action
	}

	// Run default Action
	err = a.Action(context)

	HandleExitCoder(err)
	return err
}

// RunAsSubcommand invokes the subcommand given the context, parses ctx.Args() to
// generate command-specific flags
func (a *App) RunAsSubcommand(ctx *Context) (err error) {
	a.Setup()

	// append help to commands
	if len(a.Commands) > 0 {
		if a.Command(helpCommand.Name) == nil && !a.HideHelp {
			a.appendCommand(helpCommand)

			if HelpFlag != nil {
				a.appendFlag(HelpFlag)
			}
		}
	}

	newCmds := []*Command{}
	for _, c := range a.Commands {
		if c.HelpName == "" {
			c.HelpName = fmt.Sprintf("%s %s", a.HelpName, c.Name)
		}
		newCmds = append(newCmds, c)
	}
	a.Commands = newCmds

<<<<<<< HEAD
	// append flags
	if a.EnableShellCompletion {
		a.appendFlag(GenerateCompletionFlag)
=======
	// parse flags
	set, err := flagSet(a.Name, a.Flags)
	if err != nil {
		return err
>>>>>>> c717f7a2
	}

	set.SetOutput(ioutil.Discard)
	err = set.Parse(ctx.Args().Tail())
	nerr := normalizeFlags(a.Flags, set)
	context := NewContext(a, set, ctx)

	if nerr != nil {
		fmt.Fprintln(a.Writer, nerr)
		fmt.Fprintln(a.Writer)
		if len(a.Commands) > 0 {
			ShowSubcommandHelp(context)
		} else {
			ShowCommandHelp(ctx, context.Args().First())
		}
		return nerr
	}

	if checkCompletions(context) {
		return nil
	}

	if err != nil {
		if a.OnUsageError != nil {
			err = a.OnUsageError(context, err, true)
			HandleExitCoder(err)
			return err
		}
		fmt.Fprintf(a.Writer, "%s %s\n\n", "Incorrect Usage.", err.Error())
		ShowSubcommandHelp(context)
		return err
	}

	if len(a.Commands) > 0 {
		if checkSubcommandHelp(context) {
			return nil
		}
	} else {
		if checkCommandHelp(ctx, context.Args().First()) {
			return nil
		}
	}

	if a.After != nil {
		defer func() {
			afterErr := a.After(context)
			if afterErr != nil {
				HandleExitCoder(err)
				if err != nil {
					err = newMultiError(err, afterErr)
				} else {
					err = afterErr
				}
			}
		}()
	}

	if a.Before != nil {
		beforeErr := a.Before(context)
		if beforeErr != nil {
			HandleExitCoder(beforeErr)
			err = beforeErr
			return err
		}
	}

	args := context.Args()
	if args.Present() {
		name := args.First()
		c := a.Command(name)
		if c != nil {
			return c.Run(context)
		}
	}

	// Run default Action
	err = a.Action(context)

	HandleExitCoder(err)
	return err
}

// Command returns the named command on App. Returns nil if the command does not exist
func (a *App) Command(name string) *Command {
	for _, c := range a.Commands {
		if c.HasName(name) {
			return c
		}
	}

	return nil
}

// VisibleCategories returns a slice of categories and commands that are
// Hidden=false
func (a *App) VisibleCategories() []CommandCategory {
	ret := []CommandCategory{}
	for _, category := range a.Categories.Categories() {
		if visible := func() CommandCategory {
			if len(category.VisibleCommands()) > 0 {
				return category
			}
			return nil
		}(); visible != nil {
			ret = append(ret, visible)
		}
	}
	return ret
}

// VisibleCommands returns a slice of the Commands with Hidden=false
func (a *App) VisibleCommands() []*Command {
	ret := []*Command{}
	for _, command := range a.Commands {
		if !command.Hidden {
			ret = append(ret, command)
		}
	}
	return ret
}

// VisibleFlags returns a slice of the Flags with Hidden=false
func (a *App) VisibleFlags() []Flag {
	return visibleFlags(a.Flags)
}

func (a *App) hasFlag(flag Flag) bool {
	for _, f := range a.Flags {
		if reflect.DeepEqual(flag, f) {
			return true
		}
	}

	return false
}

func (a *App) errWriter() io.Writer {

	// When the app ErrWriter is nil use the package level one.
	if a.ErrWriter == nil {
		return ErrWriter
	}

	return a.ErrWriter
}

func (a *App) appendFlag(fl Flag) {
	if !hasFlag(a.Flags, fl) {
		a.Flags = append(a.Flags, fl)
	}
}

func (a *App) appendCommand(c *Command) {
	if !hasCommand(a.Commands, c) {
		a.Commands = append(a.Commands, c)
	}
}

// Author represents someone who has contributed to a cli project.
type Author struct {
	Name  string // The Authors name
	Email string // The Authors email
}

// String makes Author comply to the Stringer interface, to allow an easy print in the templating process
func (a *Author) String() string {
	e := ""
	if a.Email != "" {
		e = " <" + a.Email + ">"
	}

	return fmt.Sprintf("%v%v", a.Name, e)
<<<<<<< HEAD
=======
}

// HandleAction attempts to figure out which Action signature was used.  If
// it's an ActionFunc or a func with the legacy signature for Action, the func
// is run!
func HandleAction(action interface{}, context *Context) (err error) {
	if a, ok := action.(ActionFunc); ok {
		return a(context)
	} else if a, ok := action.(func(*Context) error); ok {
		return a(context)
	} else if a, ok := action.(func(*Context)); ok { // deprecated function signature
		a(context)
		return nil
	} else {
		return errInvalidActionType
	}
>>>>>>> c717f7a2
}<|MERGE_RESOLUTION|>--- conflicted
+++ resolved
@@ -6,28 +6,12 @@
 	"io/ioutil"
 	"os"
 	"path/filepath"
+	"reflect"
 	"sort"
 	"time"
 )
 
-<<<<<<< HEAD
 // App is the main structure of a cli application.
-=======
-var (
-	changeLogURL                    = "https://github.com/urfave/cli/blob/master/CHANGELOG.md"
-	appActionDeprecationURL         = fmt.Sprintf("%s#deprecated-cli-app-action-signature", changeLogURL)
-	runAndExitOnErrorDeprecationURL = fmt.Sprintf("%s#deprecated-cli-app-runandexitonerror", changeLogURL)
-
-	contactSysadmin = "This is an error in the application.  Please contact the distributor of this application if this is not you."
-
-	errInvalidActionType = NewExitError("ERROR invalid Action type. "+
-		fmt.Sprintf("Must be `func(*Context`)` or `func(*Context) error).  %s", contactSysadmin)+
-		fmt.Sprintf("See %s", appActionDeprecationURL), 2)
-)
-
-// App is the main structure of a cli application. It is recommended that
-// an app be created with the cli.NewApp() function
->>>>>>> c717f7a2
 type App struct {
 	// The name of the program. Defaults to path.Base(os.Args[0])
 	Name string
@@ -160,14 +144,11 @@
 		}
 	}
 
-<<<<<<< HEAD
 	if a.EnableShellCompletion {
 		a.appendFlag(GenerateCompletionFlag)
 		a.appendFlag(InitCompletionFlag)
 	}
 
-=======
->>>>>>> c717f7a2
 	if !a.HideVersion {
 		a.appendFlag(VersionFlag)
 	}
@@ -317,16 +298,15 @@
 	}
 	a.Commands = newCmds
 
-<<<<<<< HEAD
 	// append flags
 	if a.EnableShellCompletion {
 		a.appendFlag(GenerateCompletionFlag)
-=======
+	}
+
 	// parse flags
 	set, err := flagSet(a.Name, a.Flags)
 	if err != nil {
 		return err
->>>>>>> c717f7a2
 	}
 
 	set.SetOutput(ioutil.Discard)
@@ -499,23 +479,4 @@
 	}
 
 	return fmt.Sprintf("%v%v", a.Name, e)
-<<<<<<< HEAD
-=======
-}
-
-// HandleAction attempts to figure out which Action signature was used.  If
-// it's an ActionFunc or a func with the legacy signature for Action, the func
-// is run!
-func HandleAction(action interface{}, context *Context) (err error) {
-	if a, ok := action.(ActionFunc); ok {
-		return a(context)
-	} else if a, ok := action.(func(*Context) error); ok {
-		return a(context)
-	} else if a, ok := action.(func(*Context)); ok { // deprecated function signature
-		a(context)
-		return nil
-	} else {
-		return errInvalidActionType
-	}
->>>>>>> c717f7a2
 }