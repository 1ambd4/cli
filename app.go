package cli

import (
	"context"
	"flag"
	"fmt"
	"io"
	"os"
	"path/filepath"
	"sort"
	"time"
)

var (
	changeLogURL            = "https://github.com/urfave/cli/blob/main/docs/CHANGELOG.md"
	appActionDeprecationURL = fmt.Sprintf("%s#deprecated-cli-app-action-signature", changeLogURL)
	contactSysadmin         = "This is an error in the application.  Please contact the distributor of this application if this is not you."
	errInvalidActionType    = NewExitError("ERROR invalid Action type. "+
		fmt.Sprintf("Must be `func(*Context`)` or `func(*Context) error).  %s", contactSysadmin)+
		fmt.Sprintf("See %s", appActionDeprecationURL), 2)
)

// App is the main structure of a cli application. It is recommended that
// an app be created with the cli.NewApp() function
type App struct {
	// The name of the program. Defaults to path.Base(os.Args[0])
	Name string
	// The name of the program. Defaults to path.base(os.Args[0])
	ProgramName string
	// The name of the current running command. In case of a sub-command, this variable would also contain
	// the name of its parents.
	CommandName string
	// Full name of command for help, defaults to Name
	HelpName string
	// Description of the program.
	Usage string
	// Text to override the USAGE section of help
	UsageText string
	// Description of the program argument format.
	ArgsUsage string
	// Version of the program
	Version string
	// Description of the program
	Description string
	// List of commands to execute
	Commands []*Command
	// List of flags to parse
	Flags []Flag
	// Boolean to enable bash completion commands
	EnableBashCompletion bool
	// Boolean to hide built-in help command and help flag
	HideHelp bool
	// Boolean to hide built-in help command but keep help flag.
	// Ignored if HideHelp is true.
	HideHelpCommand bool
	// Boolean to hide built-in version flag and the VERSION section of help
	HideVersion bool
	// categories contains the categorized commands and is populated on app startup
	categories CommandCategories
	// An action to execute when the shell completion flag is set
	BashComplete BashCompleteFunc
	// An action to execute before any subcommands are run, but after the context is ready
	// If a non-nil error is returned, no subcommands are run
	Before BeforeFunc
	// An action to execute after any subcommands are run, but after the subcommand has finished
	// It is run even if Action() panics
	After AfterFunc
	// The action to execute when no subcommands are specified
	Action ActionFunc
	// Execute this function if the proper command cannot be found
	CommandNotFound CommandNotFoundFunc
	// Execute this function if a usage error occurs
	OnUsageError OnUsageErrorFunc
	// Compilation date
	Compiled time.Time
	// List of all authors who contributed
	Authors []*Author
	// Copyright of the binary if any
	Copyright string
	// Reader reader to write input to (useful for tests)
	Reader io.Reader
	// Writer writer to write output to
	Writer io.Writer
	// ErrWriter writes error output
	ErrWriter io.Writer
	// ExitErrHandler processes any error encountered while running an App before
	// it is returned to the caller. If no function is provided, HandleExitCoder
	// is used as the default behavior.
	ExitErrHandler ExitErrHandlerFunc
	// Other custom info
	Metadata map[string]interface{}
	// Carries a function which returns app specific info.
	ExtraInfo func() map[string]string
	// CustomAppHelpTemplate the text template for app help topic.
	// cli.go uses text/template to render templates. You can
	// render custom help text by setting this variable.
	CustomAppHelpTemplate string
	// Boolean to enable short-option handling so user can combine several
	// single-character bool arguments into one
	// i.e. foobar -o -v -> foobar -ov
	UseShortOptionHandling bool

	didSetup bool
}

// Tries to find out when this binary was compiled.
// Returns the current time if it fails to find it.
func compileTime() time.Time {
	info, err := os.Stat(os.Args[0])
	if err != nil {
		return time.Now()
	}
	return info.ModTime()
}

// NewApp creates a new cli Application with some reasonable defaults for Name,
// Usage, Version and Action.
func NewApp() *App {
	return &App{
		Name:         filepath.Base(os.Args[0]),
		HelpName:     filepath.Base(os.Args[0]),
		Usage:        "A new cli application",
		UsageText:    "",
		BashComplete: DefaultAppComplete,
		Action:       helpCommand.Action,
		Compiled:     compileTime(),
		Reader:       os.Stdin,
		Writer:       os.Stdout,
		ErrWriter:    os.Stderr,
	}
}

// Setup runs initialization code to ensure all data structures are ready for
// `Run` or inspection prior to `Run`.  It is internally called by `Run`, but
// will return early if setup has already happened.
func (a *App) Setup() {
	if a.didSetup {
		return
	}

	a.didSetup = true

	if a.Name == "" {
		a.Name = filepath.Base(os.Args[0])
	}

	if a.Name != "" && a.ProgramName == "" {
		a.ProgramName = a.Name
	}

	if a.HelpName == "" {
		a.HelpName = a.Name
	}

	if a.Usage == "" {
		a.Usage = "A new cli application"
	}

	if a.Version == "" {
		a.HideVersion = true
	}

	if a.BashComplete == nil {
		a.BashComplete = DefaultAppComplete
	}

	if a.Action == nil {
		a.Action = helpCommand.Action
	}

	if a.Compiled == (time.Time{}) {
		a.Compiled = compileTime()
	}

	if a.Reader == nil {
		a.Reader = os.Stdin
	}

	if a.Writer == nil {
		a.Writer = os.Stdout
	}

	if a.ErrWriter == nil {
		a.ErrWriter = os.Stderr
	}

	var newCommands []*Command

	for _, c := range a.Commands {
		if c.HelpName == "" {
			c.HelpName = fmt.Sprintf("%s %s", a.HelpName, c.Name)
		}
		newCommands = append(newCommands, c)
	}
	a.Commands = newCommands

	if a.Command(helpCommand.Name) == nil && !a.HideHelp {
		if !a.HideHelpCommand {
			a.appendCommand(helpCommand)
		}

		if HelpFlag != nil {
			a.appendFlag(HelpFlag)
		}
	}

	if !a.HideVersion {
		a.appendFlag(VersionFlag)
	}

	a.categories = newCommandCategories()
	for _, command := range a.Commands {
		a.categories.AddCommand(command.Category, command)
	}
	sort.Sort(a.categories.(*commandCategories))

	if a.Metadata == nil {
		a.Metadata = make(map[string]interface{})
	}
}

func (a *App) newFlagSet() (*flag.FlagSet, error) {
	return flagSet(a.Name, a.Flags)
}

func (a *App) useShortOptionHandling() bool {
	return a.UseShortOptionHandling
}

// Run is the entry point to the cli app. Parses the arguments slice and routes
// to the proper flag/args combination
func (a *App) Run(arguments []string) (err error) {
	return a.RunContext(context.Background(), arguments)
}

// RunContext is like Run except it takes a Context that will be
// passed to its commands and sub-commands. Through this, you can
// propagate timeouts and cancellation requests
func (a *App) RunContext(ctx context.Context, arguments []string) (err error) {
	a.Setup()

	// handle the completion flag separately from the flagset since
	// completion could be attempted after a flag, but before its value was put
	// on the command line. this causes the flagset to interpret the completion
	// flag name as the value of the flag before it which is undesirable
	// note that we can only do this because the shell autocomplete function
	// always appends the completion flag at the end of the command
	shellComplete, arguments := checkShellCompleteFlag(a, arguments)

	set, err := a.newFlagSet()
	if err != nil {
		return err
	}

	err = parseIter(set, a, arguments[1:], shellComplete)
	nerr := normalizeFlags(a.Flags, set)
	cCtx := NewContext(a, set, &Context{Context: ctx})
	if nerr != nil {
		_, _ = fmt.Fprintln(a.Writer, nerr)
		_ = ShowAppHelp(cCtx)
		return nerr
	}
	cCtx.shellComplete = shellComplete

	if checkCompletions(cCtx) {
		return nil
	}

	if err != nil {
		if a.OnUsageError != nil {
			err := a.OnUsageError(cCtx, err, false)
			a.handleExitCoder(cCtx, err)
			return err
		}
		_, _ = fmt.Fprintf(a.Writer, "%s %s\n\n", "Incorrect Usage.", err.Error())
		_ = ShowAppHelp(cCtx)
		return err
	}

	if !a.HideHelp && checkHelp(cCtx) {
		_ = ShowAppHelp(cCtx)
		return nil
	}

	if !a.HideVersion && checkVersion(cCtx) {
		ShowVersion(cCtx)
		return nil
	}

	cerr := cCtx.checkRequiredFlags(a.Flags)
	if cerr != nil {
		_ = ShowAppHelp(cCtx)
		return cerr
	}

	if a.After != nil {
		defer func() {
			if afterErr := a.After(cCtx); afterErr != nil {
				if err != nil {
					err = newMultiError(err, afterErr)
				} else {
					err = afterErr
				}
			}
		}()
	}

	if a.Before != nil {
		beforeErr := a.Before(cCtx)
		if beforeErr != nil {
			a.handleExitCoder(cCtx, beforeErr)
			err = beforeErr
			return err
		}
	}

	args := cCtx.Args()
	if args.Present() {
		name := args.First()
		c := a.Command(name)
		if c != nil {
			return c.Run(cCtx)
		}
	}

	if a.Action == nil {
		a.Action = helpCommand.Action
	}

	// Run default Action
	err = a.Action(cCtx)

	a.handleExitCoder(cCtx, err)
	return err
}

// RunAndExitOnError calls .Run() and exits non-zero if an error was returned
//
// Deprecated: instead you should return an error that fulfills cli.ExitCoder
// to cli.App.Run. This will cause the application to exit with the given error
// code in the cli.ExitCoder
func (a *App) RunAndExitOnError() {
	if err := a.Run(os.Args); err != nil {
		_, _ = fmt.Fprintln(a.ErrWriter, err)
		OsExiter(1)
	}
}

// RunAsSubcommand invokes the subcommand given the context, parses ctx.Args() to
// generate command-specific flags
func (a *App) RunAsSubcommand(ctx *Context) (err error) {
	// Setup also handles HideHelp and HideHelpCommand
	a.Setup()

	var newCmds []*Command
	for _, c := range a.Commands {
		if c.HelpName == "" {
			c.HelpName = fmt.Sprintf("%s %s", a.HelpName, c.Name)
		}
		newCmds = append(newCmds, c)
	}
	a.Commands = newCmds

	set, err := a.newFlagSet()
	if err != nil {
		return err
	}

	err = parseIter(set, a, ctx.Args().Tail(), ctx.shellComplete)
	nerr := normalizeFlags(a.Flags, set)
	cCtx := NewContext(a, set, ctx)

	if nerr != nil {
		_, _ = fmt.Fprintln(a.Writer, nerr)
		_, _ = fmt.Fprintln(a.Writer)
		if len(a.Commands) > 0 {
			_ = ShowSubcommandHelp(cCtx)
		} else {
			_ = ShowCommandHelp(ctx, cCtx.Args().First())
		}
		return nerr
	}

	if checkCompletions(cCtx) {
		return nil
	}

	if err != nil {
		if a.OnUsageError != nil {
			err = a.OnUsageError(cCtx, err, true)
			a.handleExitCoder(cCtx, err)
			return err
		}
		_, _ = fmt.Fprintf(a.Writer, "%s %s\n\n", "Incorrect Usage.", err.Error())
		_ = ShowSubcommandHelp(cCtx)
		return err
	}

	if len(a.Commands) > 0 {
		if checkSubcommandHelp(cCtx) {
			return nil
		}
	} else {
		if checkCommandHelp(ctx, cCtx.Args().First()) {
			return nil
		}
	}

	cerr := cCtx.checkRequiredFlags(a.Flags)
	if cerr != nil {
		_ = ShowSubcommandHelp(cCtx)
		return cerr
	}

	if a.After != nil {
		defer func() {
			afterErr := a.After(cCtx)
			if afterErr != nil {
				a.handleExitCoder(cCtx, err)
				if err != nil {
					err = newMultiError(err, afterErr)
				} else {
					err = afterErr
				}
			}
		}()
	}

	if a.Before != nil {
		beforeErr := a.Before(cCtx)
		if beforeErr != nil {
			a.handleExitCoder(cCtx, beforeErr)
			err = beforeErr
			return err
		}
	}

	args := cCtx.Args()
	if args.Present() {
		name := args.First()
		c := a.Command(name)
		if c != nil {
<<<<<<< HEAD

			return c.Run(context)
=======
			return c.Run(cCtx)
>>>>>>> c6f73934
		}
	}

	// Run default Action
	err = a.Action(cCtx)

	a.handleExitCoder(cCtx, err)
	return err
}

// Command returns the named command on App. Returns nil if the command does not exist
func (a *App) Command(name string) *Command {
	for _, c := range a.Commands {
		if c.HasName(name) {
			return c
		}
	}

	return nil
}

// VisibleCategories returns a slice of categories and commands that are
// Hidden=false
func (a *App) VisibleCategories() []CommandCategory {
	ret := []CommandCategory{}
	for _, category := range a.categories.Categories() {
		if visible := func() CommandCategory {
			if len(category.VisibleCommands()) > 0 {
				return category
			}
			return nil
		}(); visible != nil {
			ret = append(ret, visible)
		}
	}
	return ret
}

// VisibleCommands returns a slice of the Commands with Hidden=false
func (a *App) VisibleCommands() []*Command {
	var ret []*Command
	for _, command := range a.Commands {
		if !command.Hidden {
			ret = append(ret, command)
		}
	}
	return ret
}

// VisibleFlags returns a slice of the Flags with Hidden=false
func (a *App) VisibleFlags() []Flag {
	return visibleFlags(a.Flags)
}

func (a *App) appendFlag(fl Flag) {
	if !hasFlag(a.Flags, fl) {
		a.Flags = append(a.Flags, fl)
	}
}

func (a *App) appendCommand(c *Command) {
	if !hasCommand(a.Commands, c) {
		a.Commands = append(a.Commands, c)
	}
}

func (a *App) handleExitCoder(cCtx *Context, err error) {
	if a.ExitErrHandler != nil {
		a.ExitErrHandler(cCtx, err)
	} else {
		HandleExitCoder(err)
	}
}

// Author represents someone who has contributed to a cli project.
type Author struct {
	Name  string // The Authors name
	Email string // The Authors email
}

// String makes Author comply to the Stringer interface, to allow an easy print in the templating process
func (a *Author) String() string {
	e := ""
	if a.Email != "" {
		e = " <" + a.Email + ">"
	}

	return fmt.Sprintf("%v%v", a.Name, e)
}

// HandleAction attempts to figure out which Action signature was used.  If
// it's an ActionFunc or a func with the legacy signature for Action, the func
// is run!
func HandleAction(action interface{}, cCtx *Context) (err error) {
	switch a := action.(type) {
	case ActionFunc:
		return a(cCtx)
	case func(*Context) error:
		return a(cCtx)
	case func(*Context): // deprecated function signature
		a(cCtx)
		return nil
	}

	return errInvalidActionType
}<|MERGE_RESOLUTION|>--- conflicted
+++ resolved
@@ -440,12 +440,7 @@
 		name := args.First()
 		c := a.Command(name)
 		if c != nil {
-<<<<<<< HEAD
-
-			return c.Run(context)
-=======
 			return c.Run(cCtx)
->>>>>>> c6f73934
 		}
 	}
 
