package cli

import (
	"encoding/json"
	"flag"
	"fmt"
	"os"
	"reflect"
	"regexp"
	"runtime"
	"strconv"
	"strings"
	"time"
)

const defaultPlaceholder = "value"

var (
	slPfx = fmt.Sprintf("sl:::%d:::", time.Now().UTC().UnixNano())

	commaWhitespace = regexp.MustCompile("[, ]+.*")
)

// GenerateCompletionFlag enables completion for all commands and subcommands
var GenerateCompletionFlag = &BoolFlag{
	Name:   "generate-completion",
	Hidden: true,
}

// InitCompletionFlag generates completion code
var InitCompletionFlag = &StringFlag{
	Name:  "init-completion",
	Usage: "generate completion code. Value must be 'bash' or 'zsh'",
}

// VersionFlag prints the version for the application
var VersionFlag = &BoolFlag{
	Name:    "version",
	Aliases: []string{"v"},
	Usage:   "print the version",
}

// HelpFlag prints the help for all commands and subcommands.
// Set to nil to disable the flag.  The subcommand
// will still be added unless HideHelp is set to true.
var HelpFlag = &BoolFlag{
	Name:    "help",
	Aliases: []string{"h"},
	Usage:   "show help",
}

// FlagStringer converts a flag definition to a string. This is used by help
// to display a flag.
var FlagStringer FlagStringFunc = stringifyFlag

<<<<<<< HEAD
// Serializeder is used to circumvent the limitations of flag.FlagSet.Set
type Serializeder interface {
	Serialized() string
=======
// FlagsByName is a slice of Flag.
type FlagsByName []Flag

func (f FlagsByName) Len() int {
	return len(f)
}

func (f FlagsByName) Less(i, j int) bool {
	return f[i].GetName() < f[j].GetName()
}

func (f FlagsByName) Swap(i, j int) {
	f[i], f[j] = f[j], f[i]
>>>>>>> f614c177
}

// Flag is a common interface related to parsing flags in cli.
// For more advanced flag parsing techniques, it is recommended that
// this interface be implemented.
type Flag interface {
	fmt.Stringer
	// Apply Flag settings to the given flag set
	Apply(*flag.FlagSet)
	Names() []string
}

func flagSet(name string, flags []Flag) *flag.FlagSet {
	set := flag.NewFlagSet(name, flag.ContinueOnError)

	for _, f := range flags {
		f.Apply(set)
	}
	return set
}

// Generic is a generic parseable type identified by a specific flag
type Generic interface {
	Set(value string) error
	String() string
}

// Apply takes the flagset and calls Set on the generic flag with the value
// provided by the user for parsing by the flag
func (f *GenericFlag) Apply(set *flag.FlagSet) {
	val := f.Value
	if f.EnvVars != nil {
		for _, envVar := range f.EnvVars {
			if envVal := os.Getenv(envVar); envVal != "" {
				val.Set(envVal)
				break
			}
		}
	}

	for _, name := range f.Names() {
		set.Var(val, name, f.Usage)
	}
}

// StringSlice wraps a []string to satisfy flag.Value
type StringSlice struct {
	slice      []string
	hasBeenSet bool
}

// NewStringSlice creates a *StringSlice with default values
func NewStringSlice(defaults ...string) *StringSlice {
	return &StringSlice{slice: append([]string{}, defaults...)}
}

// Set appends the string value to the list of values
func (f *StringSlice) Set(value string) error {
	if !f.hasBeenSet {
		f.slice = []string{}
		f.hasBeenSet = true
	}

	if strings.HasPrefix(value, slPfx) {
		// Deserializing assumes overwrite
		_ = json.Unmarshal([]byte(strings.Replace(value, slPfx, "", 1)), &f.slice)
		f.hasBeenSet = true
		return nil
	}

	f.slice = append(f.slice, value)
	return nil
}

// String returns a readable representation of this value (for usage defaults)
func (f *StringSlice) String() string {
	return fmt.Sprintf("%s", f.slice)
}

// Serialized allows StringSlice to fulfill Serializeder
func (f *StringSlice) Serialized() string {
	jsonBytes, _ := json.Marshal(f.slice)
	return fmt.Sprintf("%s%s", slPfx, string(jsonBytes))
}

// Value returns the slice of strings set by this flag
func (f *StringSlice) Value() []string {
	return f.slice
}

// Apply populates the flag given the flag set and environment
func (f *StringSliceFlag) Apply(set *flag.FlagSet) {
	if f.EnvVars != nil {
		for _, envVar := range f.EnvVars {
			if envVal := os.Getenv(envVar); envVal != "" {
				newVal := NewStringSlice()
				for _, s := range strings.Split(envVal, ",") {
					s = strings.TrimSpace(s)
					newVal.Set(s)
				}
				f.Value = newVal
				break
			}
		}
	}

	if f.Value == nil {
		f.Value = NewStringSlice()
	}

	for _, name := range f.Names() {
		set.Var(f.Value, name, f.Usage)
	}
}

// IntSlice wraps an []int to satisfy flag.Value
type IntSlice struct {
	slice      []int
	hasBeenSet bool
}

// NewIntSlice makes an *IntSlice with default values
func NewIntSlice(defaults ...int) *IntSlice {
	return &IntSlice{slice: append([]int{}, defaults...)}
}

// NewInt64Slice makes an *Int64Slice with default values
func NewInt64Slice(defaults ...int64) *Int64Slice {
	return &Int64Slice{slice: append([]int64{}, defaults...)}
}

// SetInt directly adds an integer to the list of values
func (i *IntSlice) SetInt(value int) {
	if !i.hasBeenSet {
		i.slice = []int{}
		i.hasBeenSet = true
	}

	i.slice = append(i.slice, value)
}

// Set parses the value into an integer and appends it to the list of values
func (i *IntSlice) Set(value string) error {
	if !i.hasBeenSet {
		i.slice = []int{}
		i.hasBeenSet = true
	}

	if strings.HasPrefix(value, slPfx) {
		// Deserializing assumes overwrite
		_ = json.Unmarshal([]byte(strings.Replace(value, slPfx, "", 1)), &i.slice)
		i.hasBeenSet = true
		return nil
	}

	tmp, err := strconv.ParseInt(value, 0, 64)
	if err != nil {
		return err
	}

	i.slice = append(i.slice, int(tmp))
	return nil
}

// String returns a readable representation of this value (for usage defaults)
func (f *IntSlice) String() string {
	return fmt.Sprintf("%#v", f.slice)
}

// Serialized allows IntSlice to fulfill Serializeder
func (i *IntSlice) Serialized() string {
	jsonBytes, _ := json.Marshal(i.slice)
	return fmt.Sprintf("%s%s", slPfx, string(jsonBytes))
}

// Value returns the slice of ints set by this flag
func (i *IntSlice) Value() []int {
	return i.slice
}

// Apply populates the flag given the flag set and environment
func (f *IntSliceFlag) Apply(set *flag.FlagSet) {
	if f.EnvVars != nil {
		for _, envVar := range f.EnvVars {
			if envVal := os.Getenv(envVar); envVal != "" {
				newVal := NewIntSlice()
				for _, s := range strings.Split(envVal, ",") {
					s = strings.TrimSpace(s)
					err := newVal.Set(s)
					if err != nil {
						fmt.Fprintf(ErrWriter, err.Error())
					}
				}
				f.Value = newVal
				break
			}
		}
	}

	if f.Value == nil {
		f.Value = NewIntSlice()
	}

	for _, name := range f.Names() {
		set.Var(f.Value, name, f.Usage)
	}
}

// Int64Slice is an opaque type for []int to satisfy flag.Value
type Int64Slice struct {
	slice      []int64
	hasBeenSet bool
}

// Set parses the value into an integer and appends it to the list of values
func (f *Int64Slice) Set(value string) error {
	if !f.hasBeenSet {
		f.slice = []int64{}
		f.hasBeenSet = true
	}

	if strings.HasPrefix(value, slPfx) {
		// Deserializing assumes overwrite
		_ = json.Unmarshal([]byte(strings.Replace(value, slPfx, "", 1)), &f.slice)
		f.hasBeenSet = true
		return nil
	}

	tmp, err := strconv.ParseInt(value, 0, 64)
	if err != nil {
		return err
	}

	f.slice = append(f.slice, tmp)
	return nil
}

// String returns a readable representation of this value (for usage defaults)
func (f *Int64Slice) String() string {
	return fmt.Sprintf("%#v", f.slice)
}

// Serialized allows Int64Slice to fulfill Serializeder
func (f *Int64Slice) Serialized() string {
	jsonBytes, _ := json.Marshal(f.slice)
	return fmt.Sprintf("%s%s", slPfx, string(jsonBytes))
}

// Value returns the slice of ints set by this flag
func (f *Int64Slice) Value() []int64 {
	return f.slice
}

// Apply populates the flag given the flag set and environment
func (f *Int64SliceFlag) Apply(set *flag.FlagSet) {
	if f.EnvVars != nil {
		for _, envVar := range f.EnvVars {
			if envVal := os.Getenv(envVar); envVal != "" {
				newVal := NewInt64Slice()
				for _, s := range strings.Split(envVal, ",") {
					s = strings.TrimSpace(s)
					err := newVal.Set(s)
					if err != nil {
						fmt.Fprintf(ErrWriter, err.Error())
					}
				}
				f.Value = newVal
				break
			}
		}
	}

	if f.Value == nil {
		f.Value = NewInt64Slice()
	}

	for _, name := range f.Names() {
		set.Var(f.Value, name, f.Usage)
	}
}

// Apply populates the flag given the flag set and environment
func (f *BoolFlag) Apply(set *flag.FlagSet) {
	if f.EnvVars != nil {
		for _, envVar := range f.EnvVars {
			if envVal := os.Getenv(envVar); envVal != "" {
				envValBool, err := strconv.ParseBool(envVal)
				if err == nil {
					f.Value = envValBool
				}
				break
			}
		}
	}

	for _, name := range f.Names() {
		if f.Destination != nil {
			set.BoolVar(f.Destination, name, f.Value, f.Usage)
			continue
		}
		set.Bool(name, f.Value, f.Usage)
	}
}

// Apply populates the flag given the flag set and environment
func (f *StringFlag) Apply(set *flag.FlagSet) {
	if f.EnvVars != nil {
		for _, envVar := range f.EnvVars {
			if envVal := os.Getenv(envVar); envVal != "" {
				f.Value = envVal
				break
			}
		}
	}

	for _, name := range f.Names() {
		if f.Destination != nil {
			set.StringVar(f.Destination, name, f.Value, f.Usage)
			continue
		}
		set.String(name, f.Value, f.Usage)
	}
}

// Apply populates the flag given the flag set and environment
func (f *IntFlag) Apply(set *flag.FlagSet) {
	if f.EnvVars != nil {
		for _, envVar := range f.EnvVars {
			if envVal := os.Getenv(envVar); envVal != "" {
				envValInt, err := strconv.ParseInt(envVal, 0, 64)
				if err == nil {
					f.Value = int(envValInt)
					break
				}
			}
		}
	}

	for _, name := range f.Names() {
		if f.Destination != nil {
			set.IntVar(f.Destination, name, f.Value, f.Usage)
			continue
		}
		set.Int(name, f.Value, f.Usage)
	}
}

// Apply populates the flag given the flag set and environment
func (f *Int64Flag) Apply(set *flag.FlagSet) {
	if f.EnvVars != nil {
		for _, envVar := range f.EnvVars {
			if envVal := os.Getenv(envVar); envVal != "" {
				envValInt, err := strconv.ParseInt(envVal, 0, 64)
				if err == nil {
					f.Value = envValInt
					break
				}
			}
		}
	}

	for _, name := range f.Names() {
		if f.Destination != nil {
			set.Int64Var(f.Destination, name, f.Value, f.Usage)
			return
		}
		set.Int64(name, f.Value, f.Usage)
	}
}

// Apply populates the flag given the flag set and environment
func (f *UintFlag) Apply(set *flag.FlagSet) {
	if f.EnvVars != nil {
		for _, envVar := range f.EnvVars {
			if envVal := os.Getenv(envVar); envVal != "" {
				envValInt, err := strconv.ParseUint(envVal, 0, 64)
				if err == nil {
					f.Value = uint(envValInt)
					break
				}
			}
		}
	}

	for _, name := range f.Names() {
		if f.Destination != nil {
			set.UintVar(f.Destination, name, f.Value, f.Usage)
			return
		}
		set.Uint(name, f.Value, f.Usage)
	}
}

// Apply populates the flag given the flag set and environment
func (f *Uint64Flag) Apply(set *flag.FlagSet) {
	if f.EnvVars != nil {
		for _, envVar := range f.EnvVars {
			if envVal := os.Getenv(envVar); envVal != "" {
				envValInt, err := strconv.ParseUint(envVal, 0, 64)
				if err == nil {
					f.Value = uint64(envValInt)
					break
				}
			}
		}
	}

	for _, name := range f.Names() {
		if f.Destination != nil {
			set.Uint64Var(f.Destination, name, f.Value, f.Usage)
			return
		}
		set.Uint64(name, f.Value, f.Usage)
	}
}

// Apply populates the flag given the flag set and environment
func (f *DurationFlag) Apply(set *flag.FlagSet) {
	if f.EnvVars != nil {
		for _, envVar := range f.EnvVars {
			if envVal := os.Getenv(envVar); envVal != "" {
				envValDuration, err := time.ParseDuration(envVal)
				if err == nil {
					f.Value = envValDuration
					break
				}
			}
		}
	}

	for _, name := range f.Names() {
		if f.Destination != nil {
			set.DurationVar(f.Destination, name, f.Value, f.Usage)
			continue
		}
		set.Duration(name, f.Value, f.Usage)
	}
}

// Apply populates the flag given the flag set and environment
func (f *Float64Flag) Apply(set *flag.FlagSet) {
	if f.EnvVars != nil {
		for _, envVar := range f.EnvVars {
			if envVal := os.Getenv(envVar); envVal != "" {
				envValFloat, err := strconv.ParseFloat(envVal, 10)
				if err == nil {
					f.Value = float64(envValFloat)
				}
			}
		}
	}

	for _, name := range f.Names() {
		if f.Destination != nil {
			set.Float64Var(f.Destination, name, f.Value, f.Usage)
			continue
		}
		set.Float64(name, f.Value, f.Usage)
	}
}

// NewFloat64Slice makes a *Float64Slice with default values
func NewFloat64Slice(defaults ...float64) *Float64Slice {
	return &Float64Slice{slice: append([]float64{}, defaults...)}
}

// Float64Slice is an opaque type for []float64 to satisfy flag.Value
type Float64Slice struct {
	slice      []float64
	hasBeenSet bool
}

// Set parses the value into a float64 and appends it to the list of values
func (f *Float64Slice) Set(value string) error {
	if !f.hasBeenSet {
		f.slice = []float64{}
		f.hasBeenSet = true
	}

	if strings.HasPrefix(value, slPfx) {
		// Deserializing assumes overwrite
		_ = json.Unmarshal([]byte(strings.Replace(value, slPfx, "", 1)), &f.slice)
		f.hasBeenSet = true
		return nil
	}

	tmp, err := strconv.ParseFloat(value, 64)
	if err != nil {
		return err
	}

	f.slice = append(f.slice, tmp)
	return nil
}

// String returns a readable representation of this value (for usage defaults)
func (f *Float64Slice) String() string {
	return fmt.Sprintf("%#v", f.slice)
}

// Serialized allows Float64Slice to fulfill Serializeder
func (f *Float64Slice) Serialized() string {
	jsonBytes, _ := json.Marshal(f.slice)
	return fmt.Sprintf("%s%s", slPfx, string(jsonBytes))
}

// Value returns the slice of float64s set by this flag
func (f *Float64Slice) Value() []float64 {
	return f.slice
}

// Apply populates the flag given the flag set and environment
func (f *Float64SliceFlag) Apply(set *flag.FlagSet) {
	if f.EnvVars != nil {
		for _, envVar := range f.EnvVars {
			if envVal := os.Getenv(envVar); envVal != "" {
				newVal := NewFloat64Slice()
				for _, s := range strings.Split(envVal, ",") {
					s = strings.TrimSpace(s)
					err := newVal.Set(s)
					if err != nil {
						fmt.Fprintf(ErrWriter, err.Error())
					}
				}
				f.Value = newVal
				break
			}
		}
	}

	if f.Value == nil {
		f.Value = NewFloat64Slice()
	}

	for _, name := range f.Names() {
		set.Var(f.Value, name, f.Usage)
	}
}

func visibleFlags(fl []Flag) []Flag {
	visible := []Flag{}
	for _, flag := range fl {
		if !flagValue(flag).FieldByName("Hidden").Bool() {
			visible = append(visible, flag)
		}
	}
	return visible
}

func prefixFor(name string) (prefix string) {
	if len(name) == 1 {
		prefix = "-"
	} else {
		prefix = "--"
	}

	return
}

// Returns the placeholder, if any, and the unquoted usage string.
func unquoteUsage(usage string) (string, string) {
	for i := 0; i < len(usage); i++ {
		if usage[i] == '`' {
			for j := i + 1; j < len(usage); j++ {
				if usage[j] == '`' {
					name := usage[i+1 : j]
					usage = usage[:i] + name + usage[j+1:]
					return name, usage
				}
			}
			break
		}
	}
	return "", usage
}

func prefixedNames(names []string, placeholder string) string {
	var prefixed string
	for i, name := range names {
		if name == "" {
			continue
		}

		prefixed += prefixFor(name) + name
		if placeholder != "" {
			prefixed += " " + placeholder
		}
		if i < len(names)-1 {
			prefixed += ", "
		}
	}
	return prefixed
}

func withEnvHint(envVars []string, str string) string {
	envText := ""
	if envVars != nil && len(envVars) > 0 {
		prefix := "$"
		suffix := ""
		sep := ", $"
		if runtime.GOOS == "windows" {
			prefix = "%"
			suffix = "%"
			sep = "%, %"
		}
		envText = fmt.Sprintf(" [%s%s%s]", prefix, strings.Join(envVars, sep), suffix)
	}
	return str + envText
}

func flagNames(f Flag) []string {
	ret := []string{}

	name := flagStringField(f, "Name")
	aliases := flagStringSliceField(f, "Aliases")

	for _, part := range append([]string{name}, aliases...) {
		// v1 -> v2 migration warning zone:
		// Strip off anything after the first found comma or space, which
		// *hopefully* makes it a tiny bit more obvious that unexpected behavior is
		// caused by using the v1 form of stringly typed "Name".
		ret = append(ret, commaWhitespace.ReplaceAllString(part, ""))
	}

	return ret
}

func flagStringSliceField(f Flag, name string) []string {
	fv := flagValue(f)
	field := fv.FieldByName(name)

	if field.IsValid() {
		return field.Interface().([]string)
	}

	return []string{}
}

func flagStringField(f Flag, name string) string {
	fv := flagValue(f)
	field := fv.FieldByName(name)

	if field.IsValid() {
		return field.String()
	}

	return ""
}

func flagValue(f Flag) reflect.Value {
	fv := reflect.ValueOf(f)
	for fv.Kind() == reflect.Ptr {
		fv = reflect.Indirect(fv)
	}
	return fv
}

func stringifyFlag(f Flag) string {
	fv := flagValue(f)

	switch f.(type) {
	case *IntSliceFlag:
		return withEnvHint(flagStringSliceField(f, "EnvVars"),
			stringifyIntSliceFlag(f.(*IntSliceFlag)))
	case *Int64SliceFlag:
		return withEnvHint(flagStringSliceField(f, "EnvVars"),
			stringifyInt64SliceFlag(f.(*Int64SliceFlag)))
	case *Float64SliceFlag:
		return withEnvHint(flagStringSliceField(f, "EnvVars"),
			stringifyFloat64SliceFlag(f.(*Float64SliceFlag)))
	case *StringSliceFlag:
		return withEnvHint(flagStringSliceField(f, "EnvVars"),
			stringifyStringSliceFlag(f.(*StringSliceFlag)))
	}

	placeholder, usage := unquoteUsage(fv.FieldByName("Usage").String())

	needsPlaceholder := false
	defaultValueString := ""
	val := fv.FieldByName("Value")
	if val.IsValid() {
		needsPlaceholder = val.Kind() != reflect.Bool
		defaultValueString = fmt.Sprintf(" (default: %v)", val.Interface())

		if val.Kind() == reflect.String && val.String() != "" {
			defaultValueString = fmt.Sprintf(" (default: %q)", val.String())
		}
	}

	helpText := fv.FieldByName("DefaultText")
	if helpText.IsValid() && helpText.String() != "" {
		needsPlaceholder = val.Kind() != reflect.Bool
		defaultValueString = fmt.Sprintf(" (default: %s)", helpText.String())
	}

	if defaultValueString == " (default: )" {
		defaultValueString = ""
	}

	if needsPlaceholder && placeholder == "" {
		placeholder = defaultPlaceholder
	}

	usageWithDefault := strings.TrimSpace(fmt.Sprintf("%s%s", usage, defaultValueString))

	return withEnvHint(flagStringSliceField(f, "EnvVars"),
		fmt.Sprintf("%s\t%s", prefixedNames(f.Names(), placeholder), usageWithDefault))
}

func stringifyIntSliceFlag(f *IntSliceFlag) string {
	defaultVals := []string{}
	if f.Value != nil && len(f.Value.Value()) > 0 {
		for _, i := range f.Value.Value() {
			defaultVals = append(defaultVals, fmt.Sprintf("%d", i))
		}
	}

	return stringifySliceFlag(f.Usage, f.Names(), defaultVals)
}

func stringifyInt64SliceFlag(f *Int64SliceFlag) string {
	defaultVals := []string{}
	if f.Value != nil && len(f.Value.Value()) > 0 {
		for _, i := range f.Value.Value() {
			defaultVals = append(defaultVals, fmt.Sprintf("%d", i))
		}
	}

	return stringifySliceFlag(f.Usage, f.Names(), defaultVals)
}

func stringifyFloat64SliceFlag(f *Float64SliceFlag) string {
	defaultVals := []string{}
	if f.Value != nil && len(f.Value.Value()) > 0 {
		for _, i := range f.Value.Value() {
			defaultVals = append(defaultVals, strings.TrimRight(strings.TrimRight(fmt.Sprintf("%f", i), "0"), "."))
		}
	}

	return stringifySliceFlag(f.Usage, f.Names(), defaultVals)
}

func stringifyStringSliceFlag(f *StringSliceFlag) string {
	defaultVals := []string{}
	if f.Value != nil && len(f.Value.Value()) > 0 {
		for _, s := range f.Value.Value() {
			if len(s) > 0 {
				defaultVals = append(defaultVals, fmt.Sprintf("%q", s))
			}
		}
	}

	return stringifySliceFlag(f.Usage, f.Names(), defaultVals)
}

func stringifySliceFlag(usage string, names, defaultVals []string) string {
	placeholder, usage := unquoteUsage(usage)
	if placeholder == "" {
		placeholder = defaultPlaceholder
	}

	defaultVal := ""
	if len(defaultVals) > 0 {
		defaultVal = fmt.Sprintf(" (default: %s)", strings.Join(defaultVals, ", "))
	}

	usageWithDefault := strings.TrimSpace(fmt.Sprintf("%s%s", usage, defaultVal))
	return fmt.Sprintf("%s\t%s", prefixedNames(names, placeholder), usageWithDefault)
}

func hasFlag(flags []Flag, fl Flag) bool {
	for _, existing := range flags {
		if fl == existing {
			return true
		}
	}

	return false
}<|MERGE_RESOLUTION|>--- conflicted
+++ resolved
@@ -53,11 +53,11 @@
 // to display a flag.
 var FlagStringer FlagStringFunc = stringifyFlag
 
-<<<<<<< HEAD
 // Serializeder is used to circumvent the limitations of flag.FlagSet.Set
 type Serializeder interface {
 	Serialized() string
-=======
+}
+
 // FlagsByName is a slice of Flag.
 type FlagsByName []Flag
 
@@ -66,12 +66,16 @@
 }
 
 func (f FlagsByName) Less(i, j int) bool {
-	return f[i].GetName() < f[j].GetName()
+	if len(f[j].Names()) == 0 {
+		return false
+	} else if len(f[i].Names()) == 0 {
+		return true
+	}
+	return f[i].Names()[0] < f[j].Names()[0]
 }
 
 func (f FlagsByName) Swap(i, j int) {
 	f[i], f[j] = f[j], f[i]
->>>>>>> f614c177
 }
 
 // Flag is a common interface related to parsing flags in cli.
