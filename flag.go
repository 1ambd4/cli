package cli

import (
	"encoding/json"
	"flag"
	"fmt"
	"os"
	"reflect"
	"regexp"
	"runtime"
	"strconv"
	"strings"
	"time"
)

const defaultPlaceholder = "value"

var (
	slPfx = fmt.Sprintf("sl:::%d:::", time.Now().UTC().UnixNano())

	commaWhitespace = regexp.MustCompile("[, ]+.*")
)

// BashCompletionFlag enables bash-completion for all commands and subcommands
var BashCompletionFlag = &BoolFlag{
	Name:   "generate-bash-completion",
	Hidden: true,
}

// VersionFlag prints the version for the application
var VersionFlag = &BoolFlag{
	Name:    "version",
	Aliases: []string{"v"},
	Usage:   "print the version",
}

// HelpFlag prints the help for all commands and subcommands.
// Set to nil to disable the flag.  The subcommand
// will still be added unless HideHelp is set to true.
var HelpFlag = &BoolFlag{
	Name:    "help",
	Aliases: []string{"h"},
	Usage:   "show help",
}

// FlagStringer converts a flag definition to a string. This is used by help
// to display a flag.
var FlagStringer FlagStringFunc = stringifyFlag

// Serializeder is used to circumvent the limitations of flag.FlagSet.Set
type Serializeder interface {
	Serialized() string
}

// Flag is a common interface related to parsing flags in cli.
// For more advanced flag parsing techniques, it is recommended that
// this interface be implemented.
type Flag interface {
	fmt.Stringer
	// Apply Flag settings to the given flag set
	Apply(*flag.FlagSet)
	Names() []string
}

func flagSet(name string, flags []Flag) *flag.FlagSet {
	set := flag.NewFlagSet(name, flag.ContinueOnError)

	for _, f := range flags {
		f.Apply(set)
	}
	return set
}

// Generic is a generic parseable type identified by a specific flag
type Generic interface {
	Set(value string) error
	String() string
}

<<<<<<< HEAD
// GenericFlag is the flag type for types implementing Generic
type GenericFlag struct {
	Name    string
	Aliases []string
	Value   Generic
	Usage   string
	EnvVars []string
	Hidden  bool
}

// String returns the string representation of the generic flag to display the
// help text to the user (uses the String() method of the generic flag to show
// the value)
func (f *GenericFlag) String() string {
	return FlagStringer(f)
}

=======
>>>>>>> ec402ece
// Apply takes the flagset and calls Set on the generic flag with the value
// provided by the user for parsing by the flag
func (f *GenericFlag) Apply(set *flag.FlagSet) {
	val := f.Value
	if f.EnvVars != nil {
		for _, envVar := range f.EnvVars {
			if envVal := os.Getenv(envVar); envVal != "" {
				val.Set(envVal)
				break
			}
		}
	}

	for _, name := range f.Names() {
		set.Var(val, name, f.Usage)
	}
}

<<<<<<< HEAD
// Names returns the names of a flag.
func (f *GenericFlag) Names() []string {
	return flagNames(f)
}

// StringSlice wraps a []string to satisfy flag.Value
type StringSlice struct {
	slice      []string
	hasBeenSet bool
}

// NewStringSlice creates a *StringSlice with default values
func NewStringSlice(defaults ...string) *StringSlice {
	return &StringSlice{slice: append([]string{}, defaults...)}
}
=======
// StringSlice is an opaque type for []string to satisfy flag.Value
type StringSlice []string
>>>>>>> ec402ece

// Set appends the string value to the list of values
func (f *StringSlice) Set(value string) error {
	if !f.hasBeenSet {
		f.slice = []string{}
		f.hasBeenSet = true
	}

	if strings.HasPrefix(value, slPfx) {
		// Deserializing assumes overwrite
		_ = json.Unmarshal([]byte(strings.Replace(value, slPfx, "", 1)), &f.slice)
		f.hasBeenSet = true
		return nil
	}

	f.slice = append(f.slice, value)
	return nil
}

// String returns a readable representation of this value (for usage defaults)
func (f *StringSlice) String() string {
	return fmt.Sprintf("%s", f.slice)
}

// Serialized allows StringSlice to fulfill Serializeder
func (f *StringSlice) Serialized() string {
	jsonBytes, _ := json.Marshal(f.slice)
	return fmt.Sprintf("%s%s", slPfx, string(jsonBytes))
}

// Value returns the slice of strings set by this flag
func (f *StringSlice) Value() []string {
	return f.slice
}

<<<<<<< HEAD
// StringSliceFlag is a string flag that can be specified multiple times on the
// command-line
type StringSliceFlag struct {
	Name    string
	Aliases []string
	Value   *StringSlice
	Usage   string
	EnvVars []string
	Hidden  bool
}

// String returns the usage
func (f *StringSliceFlag) String() string {
	return FlagStringer(f)
}

=======
>>>>>>> ec402ece
// Apply populates the flag given the flag set and environment
func (f *StringSliceFlag) Apply(set *flag.FlagSet) {
	if f.EnvVars != nil {
		for _, envVar := range f.EnvVars {
			if envVal := os.Getenv(envVar); envVal != "" {
				newVal := NewStringSlice()
				for _, s := range strings.Split(envVal, ",") {
					s = strings.TrimSpace(s)
					newVal.Set(s)
				}
				f.Value = newVal
				break
			}
		}
	}

	if f.Value == nil {
		f.Value = NewStringSlice()
	}

	for _, name := range f.Names() {
		set.Var(f.Value, name, f.Usage)
	}
}

<<<<<<< HEAD
// Names returns the name of a flag.
func (f *StringSliceFlag) Names() []string {
	return flagNames(f)
}

// IntSlice wraps an []int to satisfy flag.Value
type IntSlice struct {
	slice      []int
	hasBeenSet bool
}

// NewIntSlice makes an *IntSlice with default values
func NewIntSlice(defaults ...int) *IntSlice {
	return &IntSlice{slice: append([]int{}, defaults...)}
}

// NewInt64Slice makes an *Int64Slice with default values
func NewInt64Slice(defaults ...int64) *Int64Slice {
	return &Int64Slice{slice: append([]int64{}, defaults...)}
}

// SetInt directly adds an integer to the list of values
func (i *IntSlice) SetInt(value int) {
	if !i.hasBeenSet {
		i.slice = []int{}
		i.hasBeenSet = true
	}

	i.slice = append(i.slice, value)
}
=======
// IntSlice is an opaque type for []int to satisfy flag.Value
type IntSlice []int
>>>>>>> ec402ece

// Set parses the value into an integer and appends it to the list of values
func (i *IntSlice) Set(value string) error {
	if !i.hasBeenSet {
		i.slice = []int{}
		i.hasBeenSet = true
	}

	if strings.HasPrefix(value, slPfx) {
		// Deserializing assumes overwrite
		_ = json.Unmarshal([]byte(strings.Replace(value, slPfx, "", 1)), &i.slice)
		i.hasBeenSet = true
		return nil
	}

	tmp, err := strconv.ParseInt(value, 0, 64)
	if err != nil {
		return err
	}

	i.slice = append(i.slice, int(tmp))
	return nil
}

// String returns a readable representation of this value (for usage defaults)
func (f *IntSlice) String() string {
	return fmt.Sprintf("%#v", f.slice)
}

// Serialized allows IntSlice to fulfill Serializeder
func (i *IntSlice) Serialized() string {
	jsonBytes, _ := json.Marshal(i.slice)
	return fmt.Sprintf("%s%s", slPfx, string(jsonBytes))
}

// Value returns the slice of ints set by this flag
func (i *IntSlice) Value() []int {
	return i.slice
}

<<<<<<< HEAD
// IntSliceFlag is an int flag that can be specified multiple times on the
// command-line
type IntSliceFlag struct {
	Name    string
	Aliases []string
	Value   *IntSlice
	Usage   string
	EnvVars []string
	Hidden  bool
}

// String returns the usage
func (f *IntSliceFlag) String() string {
	return FlagStringer(f)
}

=======
>>>>>>> ec402ece
// Apply populates the flag given the flag set and environment
func (f *IntSliceFlag) Apply(set *flag.FlagSet) {
	if f.EnvVars != nil {
		for _, envVar := range f.EnvVars {
			if envVal := os.Getenv(envVar); envVal != "" {
				newVal := NewIntSlice()
				for _, s := range strings.Split(envVal, ",") {
					s = strings.TrimSpace(s)
					err := newVal.Set(s)
					if err != nil {
						fmt.Fprintf(ErrWriter, err.Error())
					}
				}
				f.Value = newVal
				break
			}
		}
	}

	if f.Value == nil {
		f.Value = NewIntSlice()
	}

	for _, name := range f.Names() {
		set.Var(f.Value, name, f.Usage)
	}
}

<<<<<<< HEAD
// Names returns the name of the flag.
func (f *IntSliceFlag) Names() []string {
	return flagNames(f)
}

=======
>>>>>>> ec402ece
// Int64Slice is an opaque type for []int to satisfy flag.Value
type Int64Slice struct {
	slice      []int64
	hasBeenSet bool
}

// Set parses the value into an integer and appends it to the list of values
func (f *Int64Slice) Set(value string) error {
	if !f.hasBeenSet {
		f.slice = []int64{}
		f.hasBeenSet = true
	}

	if strings.HasPrefix(value, slPfx) {
		// Deserializing assumes overwrite
		_ = json.Unmarshal([]byte(strings.Replace(value, slPfx, "", 1)), &f.slice)
		f.hasBeenSet = true
		return nil
	}

	tmp, err := strconv.ParseInt(value, 0, 64)
	if err != nil {
		return err
	}

	f.slice = append(f.slice, tmp)
	return nil
}

// String returns a readable representation of this value (for usage defaults)
func (f *Int64Slice) String() string {
	return fmt.Sprintf("%#v", f.slice)
}

// Serialized allows Int64Slice to fulfill Serializeder
func (f *Int64Slice) Serialized() string {
	jsonBytes, _ := json.Marshal(f.slice)
	return fmt.Sprintf("%s%s", slPfx, string(jsonBytes))
}

// Value returns the slice of ints set by this flag
func (f *Int64Slice) Value() []int64 {
	return f.slice
}

<<<<<<< HEAD
// Int64SliceFlag is an int flag that can be specified multiple times on the
// command-line
type Int64SliceFlag struct {
	Name    string
	Aliases []string
	Value   *Int64Slice
	Usage   string
	EnvVars []string
	Hidden  bool
}

// String returns the usage
func (f *Int64SliceFlag) String() string {
	return FlagStringer(f)
}

=======
>>>>>>> ec402ece
// Apply populates the flag given the flag set and environment
func (f *Int64SliceFlag) Apply(set *flag.FlagSet) {
	if f.EnvVars != nil {
		for _, envVar := range f.EnvVars {
			if envVal := os.Getenv(envVar); envVal != "" {
				newVal := NewInt64Slice()
				for _, s := range strings.Split(envVal, ",") {
					s = strings.TrimSpace(s)
					err := newVal.Set(s)
					if err != nil {
						fmt.Fprintf(ErrWriter, err.Error())
					}
				}
				f.Value = newVal
				break
			}
		}
	}

	if f.Value == nil {
		f.Value = NewInt64Slice()
	}

	for _, name := range f.Names() {
		set.Var(f.Value, name, f.Usage)
	}
}

<<<<<<< HEAD
// Names returns the names of the flag.
func (f *Int64SliceFlag) Names() []string {
	return flagNames(f)
}

// BoolFlag is a switch that defaults to false
type BoolFlag struct {
	Name        string
	Aliases     []string
	Value       bool
	Usage       string
	EnvVars     []string
	Destination *bool
	Hidden      bool
}

// String returns a readable representation of this value (for usage defaults)
func (f *BoolFlag) String() string {
	return FlagStringer(f)
}

=======
>>>>>>> ec402ece
// Apply populates the flag given the flag set and environment
func (f *BoolFlag) Apply(set *flag.FlagSet) {
	if f.EnvVars != nil {
		for _, envVar := range f.EnvVars {
			if envVal := os.Getenv(envVar); envVal != "" {
				envValBool, err := strconv.ParseBool(envVal)
				if err == nil {
					f.Value = envValBool
				}
				break
			}
		}
	}

	for _, name := range f.Names() {
		if f.Destination != nil {
<<<<<<< HEAD
			set.BoolVar(f.Destination, name, f.Value, f.Usage)
			continue
=======
			set.BoolVar(f.Destination, name, val, f.Usage)
			return
		}
		set.Bool(name, val, f.Usage)
	})
}

// Apply populates the flag given the flag set and environment
func (f BoolTFlag) Apply(set *flag.FlagSet) {
	val := true
	if f.EnvVar != "" {
		for _, envVar := range strings.Split(f.EnvVar, ",") {
			envVar = strings.TrimSpace(envVar)
			if envVal := os.Getenv(envVar); envVal != "" {
				envValBool, err := strconv.ParseBool(envVal)
				if err == nil {
					val = envValBool
					break
				}
			}
>>>>>>> ec402ece
		}
		set.Bool(name, f.Value, f.Usage)
	}
}

<<<<<<< HEAD
// Names returns the name of the flag.
func (f *BoolFlag) Names() []string {
	return flagNames(f)
}

// StringFlag represents a flag that takes as string value
type StringFlag struct {
	Name        string
	Aliases     []string
	Value       string
	Usage       string
	EnvVars     []string
	Destination *string
	Hidden      bool
}

// String returns the usage
func (f *StringFlag) String() string {
	return FlagStringer(f)
}

=======
>>>>>>> ec402ece
// Apply populates the flag given the flag set and environment
func (f *StringFlag) Apply(set *flag.FlagSet) {
	if f.EnvVars != nil {
		for _, envVar := range f.EnvVars {
			if envVal := os.Getenv(envVar); envVal != "" {
				f.Value = envVal
				break
			}
		}
	}

	for _, name := range f.Names() {
		if f.Destination != nil {
			set.StringVar(f.Destination, name, f.Value, f.Usage)
			continue
		}
		set.String(name, f.Value, f.Usage)
	}
}

<<<<<<< HEAD
// Names returns the name of the flag.
func (f *StringFlag) Names() []string {
	return flagNames(f)
}

// IntFlag is a flag that takes an integer
type IntFlag struct {
	Name        string
	Aliases     []string
	Value       int
	Usage       string
	EnvVars     []string
	Destination *int
	Hidden      bool
}

// String returns the usage
func (f *IntFlag) String() string {
	return FlagStringer(f)
}

=======
>>>>>>> ec402ece
// Apply populates the flag given the flag set and environment
func (f *IntFlag) Apply(set *flag.FlagSet) {
	if f.EnvVars != nil {
		for _, envVar := range f.EnvVars {
			if envVal := os.Getenv(envVar); envVal != "" {
				envValInt, err := strconv.ParseInt(envVal, 0, 64)
				if err == nil {
					f.Value = int(envValInt)
					break
				}
			}
		}
	}

	for _, name := range f.Names() {
		if f.Destination != nil {
			set.IntVar(f.Destination, name, f.Value, f.Usage)
			continue
		}
		set.Int(name, f.Value, f.Usage)
	}
}

<<<<<<< HEAD
// Names returns the name of the flag.
func (f *IntFlag) Names() []string {
	return flagNames(f)
}

// Int64Flag is a flag that takes a 64-bit integer
type Int64Flag struct {
	Name        string
	Aliases     []string
	Value       int64
	Usage       string
	EnvVars     []string
	Destination *int64
	Hidden      bool
}

// String returns the usage
func (f *Int64Flag) String() string {
	return FlagStringer(f)
}

=======
>>>>>>> ec402ece
// Apply populates the flag given the flag set and environment
func (f *Int64Flag) Apply(set *flag.FlagSet) {
	if f.EnvVars != nil {
		for _, envVar := range f.EnvVars {
			if envVal := os.Getenv(envVar); envVal != "" {
				envValInt, err := strconv.ParseInt(envVal, 0, 64)
				if err == nil {
					f.Value = envValInt
					break
				}
			}
		}
	}

	for _, name := range f.Names() {
		if f.Destination != nil {
			set.Int64Var(f.Destination, name, f.Value, f.Usage)
			return
		}
		set.Int64(name, f.Value, f.Usage)
	}
}

<<<<<<< HEAD
// Names returns the names of the flag.
func (f *Int64Flag) Names() []string {
	return flagNames(f)
}

// UintFlag is a flag that takes an unsigned integer
type UintFlag struct {
	Name        string
	Aliases     []string
	Value       uint
	Usage       string
	EnvVars     []string
	Destination *uint
	Hidden      bool
}

// String returns the usage
func (f *UintFlag) String() string {
	return FlagStringer(f)
}

=======
>>>>>>> ec402ece
// Apply populates the flag given the flag set and environment
func (f *UintFlag) Apply(set *flag.FlagSet) {
	if f.EnvVars != nil {
		for _, envVar := range f.EnvVars {
			if envVal := os.Getenv(envVar); envVal != "" {
				envValInt, err := strconv.ParseUint(envVal, 0, 64)
				if err == nil {
					f.Value = uint(envValInt)
					break
				}
			}
		}
	}

	for _, name := range f.Names() {
		if f.Destination != nil {
			set.UintVar(f.Destination, name, f.Value, f.Usage)
			return
		}
		set.Uint(name, f.Value, f.Usage)
	}
}

<<<<<<< HEAD
// Names returns the names of the flag.
func (f *UintFlag) Names() []string {
	return flagNames(f)
}

// Uint64Flag is a flag that takes an unsigned 64-bit integer
type Uint64Flag struct {
	Name        string
	Aliases     []string
	Value       uint64
	Usage       string
	EnvVars     []string
	Destination *uint64
	Hidden      bool
}

// String returns the usage
func (f *Uint64Flag) String() string {
	return FlagStringer(f)
}

=======
>>>>>>> ec402ece
// Apply populates the flag given the flag set and environment
func (f *Uint64Flag) Apply(set *flag.FlagSet) {
	if f.EnvVars != nil {
		for _, envVar := range f.EnvVars {
			if envVal := os.Getenv(envVar); envVal != "" {
				envValInt, err := strconv.ParseUint(envVal, 0, 64)
				if err == nil {
					f.Value = uint64(envValInt)
					break
				}
			}
		}
	}

	for _, name := range f.Names() {
		if f.Destination != nil {
			set.Uint64Var(f.Destination, name, f.Value, f.Usage)
			return
		}
		set.Uint64(name, f.Value, f.Usage)
	}
}

<<<<<<< HEAD
// Names returns the names of the flag.
func (f *Uint64Flag) Names() []string {
	return flagNames(f)
}

// DurationFlag is a flag that takes a duration specified in Go's duration
// format: https://golang.org/pkg/time/#ParseDuration
type DurationFlag struct {
	Name        string
	Aliases     []string
	Value       time.Duration
	Usage       string
	EnvVars     []string
	Destination *time.Duration
	Hidden      bool
}

// String returns a readable representation of this value (for usage defaults)
func (f *DurationFlag) String() string {
	return FlagStringer(f)
}

=======
>>>>>>> ec402ece
// Apply populates the flag given the flag set and environment
func (f *DurationFlag) Apply(set *flag.FlagSet) {
	if f.EnvVars != nil {
		for _, envVar := range f.EnvVars {
			if envVal := os.Getenv(envVar); envVal != "" {
				envValDuration, err := time.ParseDuration(envVal)
				if err == nil {
					f.Value = envValDuration
					break
				}
			}
		}
	}

	for _, name := range f.Names() {
		if f.Destination != nil {
			set.DurationVar(f.Destination, name, f.Value, f.Usage)
			continue
		}
		set.Duration(name, f.Value, f.Usage)
	}
}

<<<<<<< HEAD
// Names returns the name of the flag.
func (f *DurationFlag) Names() []string {
	return flagNames(f)
}

// Float64Flag is a flag that takes an float value
type Float64Flag struct {
	Name        string
	Aliases     []string
	Value       float64
	Usage       string
	EnvVars     []string
	Destination *float64
	Hidden      bool
}

// String returns the usage
func (f *Float64Flag) String() string {
	return FlagStringer(f)
}

=======
>>>>>>> ec402ece
// Apply populates the flag given the flag set and environment
func (f *Float64Flag) Apply(set *flag.FlagSet) {
	if f.EnvVars != nil {
		for _, envVar := range f.EnvVars {
			if envVal := os.Getenv(envVar); envVal != "" {
				envValFloat, err := strconv.ParseFloat(envVal, 10)
				if err == nil {
					f.Value = float64(envValFloat)
				}
			}
		}
	}

	for _, name := range f.Names() {
		if f.Destination != nil {
			set.Float64Var(f.Destination, name, f.Value, f.Usage)
			continue
		}
		set.Float64(name, f.Value, f.Usage)
	}
}

// Names returns the name of the flag.
func (f *Float64Flag) Names() []string {
	return flagNames(f)
}




// NewFloat64Slice makes a *Float64Slice with default values
func NewFloat64Slice(defaults ...float64) *Float64Slice {
	return &Float64Slice{slice: append([]float64{}, defaults...)}
}


// Float64Slice is an opaque type for []float64 to satisfy flag.Value
type Float64Slice struct {
	slice      []float64
	hasBeenSet bool
}

// Set parses the value into a float64 and appends it to the list of values
func (f *Float64Slice) Set(value string) error {
	if !f.hasBeenSet {
		f.slice = []float64{}
		f.hasBeenSet = true
	}

	if strings.HasPrefix(value, slPfx) {
		// Deserializing assumes overwrite
		_ = json.Unmarshal([]byte(strings.Replace(value, slPfx, "", 1)), &f.slice)
		f.hasBeenSet = true
		return nil
	}

	tmp, err := strconv.ParseFloat(value, 64)
	if err != nil {
		return err
	}

	f.slice = append(f.slice, tmp)
	return nil
}

// String returns a readable representation of this value (for usage defaults)
func (f *Float64Slice) String() string {
	return fmt.Sprintf("%#v", f.slice)
}

// Serialized allows Float64Slice to fulfill Serializeder
func (f *Float64Slice) Serialized() string {
	jsonBytes, _ := json.Marshal(f.slice)
	return fmt.Sprintf("%s%s", slPfx, string(jsonBytes))
}

// Value returns the slice of float64s set by this flag
func (f *Float64Slice) Value() []float64 {
	return f.slice
}

// Float64SliceFlag is a float64 flag that can be specified multiple times on the
// command-line
type Float64SliceFlag struct {
	Name    string
	Aliases []string
	Value   *Float64Slice
	Usage   string
	EnvVars []string
	Hidden  bool
}

// String returns the usage
func (f *Float64SliceFlag) String() string {
	return FlagStringer(f)
}

// Apply populates the flag given the flag set and environment
func (f *Float64SliceFlag) Apply(set *flag.FlagSet) {
	if f.EnvVars != nil {
		for _, envVar := range f.EnvVars {
			if envVal := os.Getenv(envVar); envVal != "" {
				newVal := NewFloat64Slice()
				for _, s := range strings.Split(envVal, ",") {
					s = strings.TrimSpace(s)
					err := newVal.Set(s)
					if err != nil {
						fmt.Fprintf(ErrWriter, err.Error())
					}
				}
				f.Value = newVal
				break
			}
		}
	}

	if f.Value == nil {
		f.Value = NewFloat64Slice()
	}

	for _, name := range f.Names() {
		set.Var(f.Value, name, f.Usage)
	}
}

<<<<<<< HEAD
// Names returns the names of the flag.
func (f *Float64SliceFlag) Names() []string {
	return flagNames(f)
}



=======
>>>>>>> ec402ece
func visibleFlags(fl []Flag) []Flag {
	visible := []Flag{}
	for _, flag := range fl {
		if !flagValue(flag).FieldByName("Hidden").Bool() {
			visible = append(visible, flag)
		}
	}
	return visible
}

func prefixFor(name string) (prefix string) {
	if len(name) == 1 {
		prefix = "-"
	} else {
		prefix = "--"
	}

	return
}

// Returns the placeholder, if any, and the unquoted usage string.
func unquoteUsage(usage string) (string, string) {
	for i := 0; i < len(usage); i++ {
		if usage[i] == '`' {
			for j := i + 1; j < len(usage); j++ {
				if usage[j] == '`' {
					name := usage[i+1 : j]
					usage = usage[:i] + name + usage[j+1:]
					return name, usage
				}
			}
			break
		}
	}
	return "", usage
}

func prefixedNames(names []string, placeholder string) string {
	var prefixed string
	for i, name := range names {
		if name == "" {
			continue
		}

		prefixed += prefixFor(name) + name
		if placeholder != "" {
			prefixed += " " + placeholder
		}
		if i < len(names)-1 {
			prefixed += ", "
		}
	}
	return prefixed
}

func withEnvHint(envVars []string, str string) string {
	envText := ""
	if envVars != nil && len(envVars) > 0 {
		prefix := "$"
		suffix := ""
		sep := ", $"
		if runtime.GOOS == "windows" {
			prefix = "%"
			suffix = "%"
			sep = "%, %"
		}
		envText = fmt.Sprintf(" [%s%s%s]", prefix, strings.Join(envVars, sep), suffix)
	}
	return str + envText
}

func flagNames(f Flag) []string {
	ret := []string{}

	name := flagStringField(f, "Name")
	aliases := flagStringSliceField(f, "Aliases")

	for _, part := range append([]string{name}, aliases...) {
		// v1 -> v2 migration warning zone:
		// Strip off anything after the first found comma or space, which
		// *hopefully* makes it a tiny bit more obvious that unexpected behavior is
		// caused by using the v1 form of stringly typed "Name".
		ret = append(ret, commaWhitespace.ReplaceAllString(part, ""))
	}

	return ret
}

func flagStringSliceField(f Flag, name string) []string {
	fv := flagValue(f)
	field := fv.FieldByName(name)

	if field.IsValid() {
		return field.Interface().([]string)
	}

	return []string{}
}

func flagStringField(f Flag, name string) string {
	fv := flagValue(f)
	field := fv.FieldByName(name)

	if field.IsValid() {
		return field.String()
	}

	return ""
}

func flagValue(f Flag) reflect.Value {
	fv := reflect.ValueOf(f)
	for fv.Kind() == reflect.Ptr {
		fv = reflect.Indirect(fv)
	}
	return fv
}

func stringifyFlag(f Flag) string {
	fv := flagValue(f)

	switch f.(type) {
	case *IntSliceFlag:
		return withEnvHint(flagStringSliceField(f, "EnvVars"),
			stringifyIntSliceFlag(f.(*IntSliceFlag)))
	case *Int64SliceFlag:
		return withEnvHint(flagStringSliceField(f, "EnvVars"),
			stringifyInt64SliceFlag(f.(*Int64SliceFlag)))
	case *Float64SliceFlag:
		return withEnvHint(flagStringSliceField(f, "EnvVars"),
			stringifyFloat64SliceFlag(f.(*Float64SliceFlag)))
	case *StringSliceFlag:
		return withEnvHint(flagStringSliceField(f, "EnvVars"),
			stringifyStringSliceFlag(f.(*StringSliceFlag)))
	}

	placeholder, usage := unquoteUsage(fv.FieldByName("Usage").String())

	needsPlaceholder := false
	defaultValueString := ""
	val := fv.FieldByName("Value")

	if val.IsValid() {
		needsPlaceholder = val.Kind() != reflect.Bool
		defaultValueString = fmt.Sprintf(" (default: %v)", val.Interface())

		if val.Kind() == reflect.String && val.String() != "" {
			defaultValueString = fmt.Sprintf(" (default: %q)", val.String())
		}
	}

	if defaultValueString == " (default: )" {
		defaultValueString = ""
	}

	if needsPlaceholder && placeholder == "" {
		placeholder = defaultPlaceholder
	}

	usageWithDefault := strings.TrimSpace(fmt.Sprintf("%s%s", usage, defaultValueString))

	return withEnvHint(flagStringSliceField(f, "EnvVars"),
		fmt.Sprintf("%s\t%s", prefixedNames(f.Names(), placeholder), usageWithDefault))
}

func stringifyIntSliceFlag(f *IntSliceFlag) string {
	defaultVals := []string{}
	if f.Value != nil && len(f.Value.Value()) > 0 {
		for _, i := range f.Value.Value() {
			defaultVals = append(defaultVals, fmt.Sprintf("%d", i))
		}
	}

	return stringifySliceFlag(f.Usage, f.Names(), defaultVals)
}

func stringifyInt64SliceFlag(f *Int64SliceFlag) string {
	defaultVals := []string{}
	if f.Value != nil && len(f.Value.Value()) > 0 {
		for _, i := range f.Value.Value() {
			defaultVals = append(defaultVals, fmt.Sprintf("%d", i))
		}
	}

	return stringifySliceFlag(f.Usage, f.Names(), defaultVals)
}

func stringifyFloat64SliceFlag(f *Float64SliceFlag) string {
	defaultVals := []string{}
	if f.Value != nil && len(f.Value.Value()) > 0 {
		for _, i := range f.Value.Value() {
			defaultVals = append(defaultVals, strings.TrimRight(strings.TrimRight(fmt.Sprintf("%f", i), "0"), "."))
		}
	}

	return stringifySliceFlag(f.Usage, f.Names(), defaultVals)
}

func stringifyStringSliceFlag(f *StringSliceFlag) string {
	defaultVals := []string{}
	if f.Value != nil && len(f.Value.Value()) > 0 {
		for _, s := range f.Value.Value() {
			if len(s) > 0 {
				defaultVals = append(defaultVals, fmt.Sprintf("%q", s))
			}
		}
	}

	return stringifySliceFlag(f.Usage, f.Names(), defaultVals)
}

func stringifySliceFlag(usage string, names, defaultVals []string) string {
	placeholder, usage := unquoteUsage(usage)
	if placeholder == "" {
		placeholder = defaultPlaceholder
	}

	defaultVal := ""
	if len(defaultVals) > 0 {
		defaultVal = fmt.Sprintf(" (default: %s)", strings.Join(defaultVals, ", "))
	}

	usageWithDefault := strings.TrimSpace(fmt.Sprintf("%s%s", usage, defaultVal))
	return fmt.Sprintf("%s\t%s", prefixedNames(names, placeholder), usageWithDefault)
}

func hasFlag(flags []Flag, fl Flag) bool {
	for _, existing := range flags {
		if fl == existing {
			return true
		}
	}

	return false
}<|MERGE_RESOLUTION|>--- conflicted
+++ resolved
@@ -77,26 +77,6 @@
 	String() string
 }
 
-<<<<<<< HEAD
-// GenericFlag is the flag type for types implementing Generic
-type GenericFlag struct {
-	Name    string
-	Aliases []string
-	Value   Generic
-	Usage   string
-	EnvVars []string
-	Hidden  bool
-}
-
-// String returns the string representation of the generic flag to display the
-// help text to the user (uses the String() method of the generic flag to show
-// the value)
-func (f *GenericFlag) String() string {
-	return FlagStringer(f)
-}
-
-=======
->>>>>>> ec402ece
 // Apply takes the flagset and calls Set on the generic flag with the value
 // provided by the user for parsing by the flag
 func (f *GenericFlag) Apply(set *flag.FlagSet) {
@@ -115,12 +95,6 @@
 	}
 }
 
-<<<<<<< HEAD
-// Names returns the names of a flag.
-func (f *GenericFlag) Names() []string {
-	return flagNames(f)
-}
-
 // StringSlice wraps a []string to satisfy flag.Value
 type StringSlice struct {
 	slice      []string
@@ -131,10 +105,6 @@
 func NewStringSlice(defaults ...string) *StringSlice {
 	return &StringSlice{slice: append([]string{}, defaults...)}
 }
-=======
-// StringSlice is an opaque type for []string to satisfy flag.Value
-type StringSlice []string
->>>>>>> ec402ece
 
 // Set appends the string value to the list of values
 func (f *StringSlice) Set(value string) error {
@@ -170,25 +140,6 @@
 	return f.slice
 }
 
-<<<<<<< HEAD
-// StringSliceFlag is a string flag that can be specified multiple times on the
-// command-line
-type StringSliceFlag struct {
-	Name    string
-	Aliases []string
-	Value   *StringSlice
-	Usage   string
-	EnvVars []string
-	Hidden  bool
-}
-
-// String returns the usage
-func (f *StringSliceFlag) String() string {
-	return FlagStringer(f)
-}
-
-=======
->>>>>>> ec402ece
 // Apply populates the flag given the flag set and environment
 func (f *StringSliceFlag) Apply(set *flag.FlagSet) {
 	if f.EnvVars != nil {
@@ -212,12 +163,6 @@
 	for _, name := range f.Names() {
 		set.Var(f.Value, name, f.Usage)
 	}
-}
-
-<<<<<<< HEAD
-// Names returns the name of a flag.
-func (f *StringSliceFlag) Names() []string {
-	return flagNames(f)
 }
 
 // IntSlice wraps an []int to satisfy flag.Value
@@ -245,10 +190,6 @@
 
 	i.slice = append(i.slice, value)
 }
-=======
-// IntSlice is an opaque type for []int to satisfy flag.Value
-type IntSlice []int
->>>>>>> ec402ece
 
 // Set parses the value into an integer and appends it to the list of values
 func (i *IntSlice) Set(value string) error {
@@ -289,25 +230,6 @@
 	return i.slice
 }
 
-<<<<<<< HEAD
-// IntSliceFlag is an int flag that can be specified multiple times on the
-// command-line
-type IntSliceFlag struct {
-	Name    string
-	Aliases []string
-	Value   *IntSlice
-	Usage   string
-	EnvVars []string
-	Hidden  bool
-}
-
-// String returns the usage
-func (f *IntSliceFlag) String() string {
-	return FlagStringer(f)
-}
-
-=======
->>>>>>> ec402ece
 // Apply populates the flag given the flag set and environment
 func (f *IntSliceFlag) Apply(set *flag.FlagSet) {
 	if f.EnvVars != nil {
@@ -336,14 +258,6 @@
 	}
 }
 
-<<<<<<< HEAD
-// Names returns the name of the flag.
-func (f *IntSliceFlag) Names() []string {
-	return flagNames(f)
-}
-
-=======
->>>>>>> ec402ece
 // Int64Slice is an opaque type for []int to satisfy flag.Value
 type Int64Slice struct {
 	slice      []int64
@@ -389,25 +303,6 @@
 	return f.slice
 }
 
-<<<<<<< HEAD
-// Int64SliceFlag is an int flag that can be specified multiple times on the
-// command-line
-type Int64SliceFlag struct {
-	Name    string
-	Aliases []string
-	Value   *Int64Slice
-	Usage   string
-	EnvVars []string
-	Hidden  bool
-}
-
-// String returns the usage
-func (f *Int64SliceFlag) String() string {
-	return FlagStringer(f)
-}
-
-=======
->>>>>>> ec402ece
 // Apply populates the flag given the flag set and environment
 func (f *Int64SliceFlag) Apply(set *flag.FlagSet) {
 	if f.EnvVars != nil {
@@ -436,30 +331,6 @@
 	}
 }
 
-<<<<<<< HEAD
-// Names returns the names of the flag.
-func (f *Int64SliceFlag) Names() []string {
-	return flagNames(f)
-}
-
-// BoolFlag is a switch that defaults to false
-type BoolFlag struct {
-	Name        string
-	Aliases     []string
-	Value       bool
-	Usage       string
-	EnvVars     []string
-	Destination *bool
-	Hidden      bool
-}
-
-// String returns a readable representation of this value (for usage defaults)
-func (f *BoolFlag) String() string {
-	return FlagStringer(f)
-}
-
-=======
->>>>>>> ec402ece
 // Apply populates the flag given the flag set and environment
 func (f *BoolFlag) Apply(set *flag.FlagSet) {
 	if f.EnvVars != nil {
@@ -476,60 +347,13 @@
 
 	for _, name := range f.Names() {
 		if f.Destination != nil {
-<<<<<<< HEAD
 			set.BoolVar(f.Destination, name, f.Value, f.Usage)
 			continue
-=======
-			set.BoolVar(f.Destination, name, val, f.Usage)
-			return
-		}
-		set.Bool(name, val, f.Usage)
-	})
-}
-
-// Apply populates the flag given the flag set and environment
-func (f BoolTFlag) Apply(set *flag.FlagSet) {
-	val := true
-	if f.EnvVar != "" {
-		for _, envVar := range strings.Split(f.EnvVar, ",") {
-			envVar = strings.TrimSpace(envVar)
-			if envVal := os.Getenv(envVar); envVal != "" {
-				envValBool, err := strconv.ParseBool(envVal)
-				if err == nil {
-					val = envValBool
-					break
-				}
-			}
->>>>>>> ec402ece
 		}
 		set.Bool(name, f.Value, f.Usage)
 	}
 }
 
-<<<<<<< HEAD
-// Names returns the name of the flag.
-func (f *BoolFlag) Names() []string {
-	return flagNames(f)
-}
-
-// StringFlag represents a flag that takes as string value
-type StringFlag struct {
-	Name        string
-	Aliases     []string
-	Value       string
-	Usage       string
-	EnvVars     []string
-	Destination *string
-	Hidden      bool
-}
-
-// String returns the usage
-func (f *StringFlag) String() string {
-	return FlagStringer(f)
-}
-
-=======
->>>>>>> ec402ece
 // Apply populates the flag given the flag set and environment
 func (f *StringFlag) Apply(set *flag.FlagSet) {
 	if f.EnvVars != nil {
@@ -550,30 +374,6 @@
 	}
 }
 
-<<<<<<< HEAD
-// Names returns the name of the flag.
-func (f *StringFlag) Names() []string {
-	return flagNames(f)
-}
-
-// IntFlag is a flag that takes an integer
-type IntFlag struct {
-	Name        string
-	Aliases     []string
-	Value       int
-	Usage       string
-	EnvVars     []string
-	Destination *int
-	Hidden      bool
-}
-
-// String returns the usage
-func (f *IntFlag) String() string {
-	return FlagStringer(f)
-}
-
-=======
->>>>>>> ec402ece
 // Apply populates the flag given the flag set and environment
 func (f *IntFlag) Apply(set *flag.FlagSet) {
 	if f.EnvVars != nil {
@@ -597,30 +397,6 @@
 	}
 }
 
-<<<<<<< HEAD
-// Names returns the name of the flag.
-func (f *IntFlag) Names() []string {
-	return flagNames(f)
-}
-
-// Int64Flag is a flag that takes a 64-bit integer
-type Int64Flag struct {
-	Name        string
-	Aliases     []string
-	Value       int64
-	Usage       string
-	EnvVars     []string
-	Destination *int64
-	Hidden      bool
-}
-
-// String returns the usage
-func (f *Int64Flag) String() string {
-	return FlagStringer(f)
-}
-
-=======
->>>>>>> ec402ece
 // Apply populates the flag given the flag set and environment
 func (f *Int64Flag) Apply(set *flag.FlagSet) {
 	if f.EnvVars != nil {
@@ -644,30 +420,6 @@
 	}
 }
 
-<<<<<<< HEAD
-// Names returns the names of the flag.
-func (f *Int64Flag) Names() []string {
-	return flagNames(f)
-}
-
-// UintFlag is a flag that takes an unsigned integer
-type UintFlag struct {
-	Name        string
-	Aliases     []string
-	Value       uint
-	Usage       string
-	EnvVars     []string
-	Destination *uint
-	Hidden      bool
-}
-
-// String returns the usage
-func (f *UintFlag) String() string {
-	return FlagStringer(f)
-}
-
-=======
->>>>>>> ec402ece
 // Apply populates the flag given the flag set and environment
 func (f *UintFlag) Apply(set *flag.FlagSet) {
 	if f.EnvVars != nil {
@@ -691,30 +443,6 @@
 	}
 }
 
-<<<<<<< HEAD
-// Names returns the names of the flag.
-func (f *UintFlag) Names() []string {
-	return flagNames(f)
-}
-
-// Uint64Flag is a flag that takes an unsigned 64-bit integer
-type Uint64Flag struct {
-	Name        string
-	Aliases     []string
-	Value       uint64
-	Usage       string
-	EnvVars     []string
-	Destination *uint64
-	Hidden      bool
-}
-
-// String returns the usage
-func (f *Uint64Flag) String() string {
-	return FlagStringer(f)
-}
-
-=======
->>>>>>> ec402ece
 // Apply populates the flag given the flag set and environment
 func (f *Uint64Flag) Apply(set *flag.FlagSet) {
 	if f.EnvVars != nil {
@@ -738,31 +466,6 @@
 	}
 }
 
-<<<<<<< HEAD
-// Names returns the names of the flag.
-func (f *Uint64Flag) Names() []string {
-	return flagNames(f)
-}
-
-// DurationFlag is a flag that takes a duration specified in Go's duration
-// format: https://golang.org/pkg/time/#ParseDuration
-type DurationFlag struct {
-	Name        string
-	Aliases     []string
-	Value       time.Duration
-	Usage       string
-	EnvVars     []string
-	Destination *time.Duration
-	Hidden      bool
-}
-
-// String returns a readable representation of this value (for usage defaults)
-func (f *DurationFlag) String() string {
-	return FlagStringer(f)
-}
-
-=======
->>>>>>> ec402ece
 // Apply populates the flag given the flag set and environment
 func (f *DurationFlag) Apply(set *flag.FlagSet) {
 	if f.EnvVars != nil {
@@ -786,30 +489,6 @@
 	}
 }
 
-<<<<<<< HEAD
-// Names returns the name of the flag.
-func (f *DurationFlag) Names() []string {
-	return flagNames(f)
-}
-
-// Float64Flag is a flag that takes an float value
-type Float64Flag struct {
-	Name        string
-	Aliases     []string
-	Value       float64
-	Usage       string
-	EnvVars     []string
-	Destination *float64
-	Hidden      bool
-}
-
-// String returns the usage
-func (f *Float64Flag) String() string {
-	return FlagStringer(f)
-}
-
-=======
->>>>>>> ec402ece
 // Apply populates the flag given the flag set and environment
 func (f *Float64Flag) Apply(set *flag.FlagSet) {
 	if f.EnvVars != nil {
@@ -832,19 +511,10 @@
 	}
 }
 
-// Names returns the name of the flag.
-func (f *Float64Flag) Names() []string {
-	return flagNames(f)
-}
-
-
-
-
 // NewFloat64Slice makes a *Float64Slice with default values
 func NewFloat64Slice(defaults ...float64) *Float64Slice {
 	return &Float64Slice{slice: append([]float64{}, defaults...)}
 }
-
 
 // Float64Slice is an opaque type for []float64 to satisfy flag.Value
 type Float64Slice struct {
@@ -889,22 +559,6 @@
 // Value returns the slice of float64s set by this flag
 func (f *Float64Slice) Value() []float64 {
 	return f.slice
-}
-
-// Float64SliceFlag is a float64 flag that can be specified multiple times on the
-// command-line
-type Float64SliceFlag struct {
-	Name    string
-	Aliases []string
-	Value   *Float64Slice
-	Usage   string
-	EnvVars []string
-	Hidden  bool
-}
-
-// String returns the usage
-func (f *Float64SliceFlag) String() string {
-	return FlagStringer(f)
 }
 
 // Apply populates the flag given the flag set and environment
@@ -935,16 +589,6 @@
 	}
 }
 
-<<<<<<< HEAD
-// Names returns the names of the flag.
-func (f *Float64SliceFlag) Names() []string {
-	return flagNames(f)
-}
-
-
-
-=======
->>>>>>> ec402ece
 func visibleFlags(fl []Flag) []Flag {
 	visible := []Flag{}
 	for _, flag := range fl {
