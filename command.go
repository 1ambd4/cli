package cli

import (
	"fmt"
	"io/ioutil"
	"sort"
	"strings"
)

// Command is a subcommand for a cli.App.
type Command struct {
	// The name of the command
	Name string
	// short name of the command. Typically one character (deprecated, use `Aliases`)
	ShortName string
	// A list of aliases for the command
	Aliases []string
	// A short description of the usage of this command
	Usage string
	// Custom text to show on USAGE section of help
	UsageText string
	// A longer explanation of how the command works
	Description string
	// A short description of the arguments of this command
	ArgsUsage string
	// The category the command is part of
	Category string
	// The function to call when checking for bash command completions
	BashComplete BashCompleteFunc
	// An action to execute before any sub-subcommands are run, but after the context is ready
	// If a non-nil error is returned, no sub-subcommands are run
	Before BeforeFunc
	// An action to execute after any subcommands are run, but after the subcommand has finished
	// It is run even if Action() panics
	After AfterFunc
	// The function to call when this command is invoked
	Action interface{}
	// TODO: replace `Action: interface{}` with `Action: ActionFunc` once some kind
	// of deprecation period has passed, maybe?

	// Execute this function if a usage error occurs.
	OnUsageError OnUsageErrorFunc
	// List of child commands
	Subcommands Commands
	// List of flags to parse
	Flags []Flag
	// Treat all flags as normal arguments if true
	SkipFlagParsing bool
	// Skip argument reordering which attempts to move flags before arguments,
	// but only works if all flags appear after all arguments. This behavior was
	// removed n version 2 since it only works under specific conditions so we
	// backport here by exposing it as an option for compatibility.
	SkipArgReorder bool
	// Boolean to hide built-in help command
	HideHelp bool
	// Boolean to hide this command from help or completion
	Hidden bool

	// Full name of command for help, defaults to full command name, including parent commands.
	HelpName        string
	commandNamePath []string
}

// FullName returns the full name of the command.
// For subcommands this ensures that parent commands are part of the command path
func (c Command) FullName() string {
	if c.commandNamePath == nil {
		return c.Name
	}
	return strings.Join(c.commandNamePath, " ")
}

// Commands is a slice of Command
type Commands []Command

// Run invokes the command given the context, parses ctx.Args() to generate command-specific flags
func (c Command) Run(ctx *Context) (err error) {
	if len(c.Subcommands) > 0 {
		return c.startApp(ctx)
	}

	if !c.HideHelp && (HelpFlag != BoolFlag{}) {
		// append help to flags
		c.Flags = append(
			c.Flags,
			HelpFlag,
		)
	}

<<<<<<< HEAD
	set := flagSet(c.Name, c.Flags)
=======
	if ctx.App.EnableBashCompletion {
		c.Flags = append(c.Flags, BashCompletionFlag)
	}

	set, err := flagSet(c.Name, c.Flags)
	if err != nil {
		return err
	}
>>>>>>> b4f4786f
	set.SetOutput(ioutil.Discard)

	if c.SkipFlagParsing {
		err = set.Parse(append([]string{"--"}, ctx.Args().Tail()...))
	} else if !c.SkipArgReorder {
		firstFlagIndex := -1
		terminatorIndex := -1
		for index, arg := range ctx.Args() {
			if arg == "--" {
				terminatorIndex = index
				break
			} else if arg == "-" {
				// Do nothing. A dash alone is not really a flag.
				continue
			} else if strings.HasPrefix(arg, "-") && firstFlagIndex == -1 {
				firstFlagIndex = index
			}
		}

		if firstFlagIndex > -1 {
			args := ctx.Args()
			regularArgs := make([]string, len(args[1:firstFlagIndex]))
			copy(regularArgs, args[1:firstFlagIndex])

			var flagArgs []string
			if terminatorIndex > -1 {
				flagArgs = args[firstFlagIndex:terminatorIndex]
				regularArgs = append(regularArgs, args[terminatorIndex:]...)
			} else {
				flagArgs = args[firstFlagIndex:]
			}

			err = set.Parse(append(flagArgs, regularArgs...))
		} else {
			err = set.Parse(ctx.Args().Tail())
		}
	} else {
		err = set.Parse(ctx.Args().Tail())
	}

	nerr := normalizeFlags(c.Flags, set)
	if nerr != nil {
		fmt.Fprintln(ctx.App.Writer, nerr)
		fmt.Fprintln(ctx.App.Writer)
		ShowCommandHelp(ctx, c.Name)
		return nerr
	}

	context := NewContext(ctx.App, set, ctx)
	if checkCommandCompletions(context, c.Name) {
		return nil
	}

	if err != nil {
		if c.OnUsageError != nil {
			err := c.OnUsageError(ctx, err, false)
			HandleExitCoder(err)
			return err
		}
		fmt.Fprintln(ctx.App.Writer, "Incorrect Usage:", err.Error())
		fmt.Fprintln(ctx.App.Writer)
		ShowCommandHelp(ctx, c.Name)
		return err
	}

	if checkCommandHelp(context, c.Name) {
		return nil
	}

	if c.After != nil {
		defer func() {
			afterErr := c.After(context)
			if afterErr != nil {
				HandleExitCoder(err)
				if err != nil {
					err = NewMultiError(err, afterErr)
				} else {
					err = afterErr
				}
			}
		}()
	}

	if c.Before != nil {
		err = c.Before(context)
		if err != nil {
			fmt.Fprintln(ctx.App.Writer, err)
			fmt.Fprintln(ctx.App.Writer)
			ShowCommandHelp(ctx, c.Name)
			HandleExitCoder(err)
			return err
		}
	}

	if c.Action == nil {
		c.Action = helpSubcommand.Action
	}

	context.Command = c
	err = HandleAction(c.Action, context)

	if err != nil {
		HandleExitCoder(err)
	}
	return err
}

// Names returns the names including short names and aliases.
func (c Command) Names() []string {
	names := []string{c.Name}

	if c.ShortName != "" {
		names = append(names, c.ShortName)
	}

	return append(names, c.Aliases...)
}

// HasName returns true if Command.Name or Command.ShortName matches given name
func (c Command) HasName(name string) bool {
	for _, n := range c.Names() {
		if n == name {
			return true
		}
	}
	return false
}

func (c Command) startApp(ctx *Context) error {
	app := NewApp()
	app.Metadata = ctx.App.Metadata
	// set the name and usage
	app.Name = fmt.Sprintf("%s %s", ctx.App.Name, c.Name)
	if c.HelpName == "" {
		app.HelpName = c.HelpName
	} else {
		app.HelpName = app.Name
	}

	if c.Description != "" {
		app.Usage = c.Description
	} else {
		app.Usage = c.Usage
	}

	// set CommandNotFound
	app.CommandNotFound = ctx.App.CommandNotFound

	// set the flags and commands
	app.Commands = c.Subcommands
	app.Flags = c.Flags
	app.HideHelp = c.HideHelp

	app.Version = ctx.App.Version
	app.HideVersion = ctx.App.HideVersion
	app.Compiled = ctx.App.Compiled
	app.Author = ctx.App.Author
	app.Email = ctx.App.Email
	app.Writer = ctx.App.Writer

	app.categories = CommandCategories{}
	for _, command := range c.Subcommands {
		app.categories = app.categories.AddCommand(command.Category, command)
	}

	sort.Sort(app.categories)

	// bash completion
	app.EnableBashCompletion = ctx.App.EnableBashCompletion
	if c.BashComplete != nil {
		app.BashComplete = c.BashComplete
	}

	// set the actions
	app.Before = c.Before
	app.After = c.After
	if c.Action != nil {
		app.Action = c.Action
	} else {
		app.Action = helpSubcommand.Action
	}

	for index, cc := range app.Commands {
		app.Commands[index].commandNamePath = []string{c.Name, cc.Name}
	}

	return app.RunAsSubcommand(ctx)
}

// VisibleFlags returns a slice of the Flags with Hidden=false
func (c Command) VisibleFlags() []Flag {
	return visibleFlags(c.Flags)
}<|MERGE_RESOLUTION|>--- conflicted
+++ resolved
@@ -87,18 +87,10 @@
 		)
 	}
 
-<<<<<<< HEAD
-	set := flagSet(c.Name, c.Flags)
-=======
-	if ctx.App.EnableBashCompletion {
-		c.Flags = append(c.Flags, BashCompletionFlag)
-	}
-
 	set, err := flagSet(c.Name, c.Flags)
 	if err != nil {
 		return err
 	}
->>>>>>> b4f4786f
 	set.SetOutput(ioutil.Discard)
 
 	if c.SkipFlagParsing {
