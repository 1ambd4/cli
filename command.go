--- conflicted
+++ resolved
@@ -41,11 +41,6 @@
 	Flags []Flag
 	// Treat all flags as normal arguments if true
 	SkipFlagParsing bool
-	// Skip argument reordering which attempts to move flags before arguments,
-	// but only works if all flags appear after all arguments. This behavior was
-	// removed n version 2 since it only works under specific conditions so we
-	// backport here by exposing it as an option for compatibility.
-	SkipArgReorder bool
 	// Boolean to hide built-in help command
 	HideHelp bool
 	// Boolean to hide this command from help or completion
@@ -85,41 +80,6 @@
 
 	if c.SkipFlagParsing {
 		err = set.Parse(append([]string{"--"}, ctx.Args().Tail()...))
-<<<<<<< HEAD
-=======
-	} else if !c.SkipArgReorder {
-		firstFlagIndex := -1
-		terminatorIndex := -1
-		for index, arg := range ctx.Args() {
-			if arg == "--" {
-				terminatorIndex = index
-				break
-			} else if arg == "-" {
-				// Do nothing. A dash alone is not really a flag.
-				continue
-			} else if strings.HasPrefix(arg, "-") && firstFlagIndex == -1 {
-				firstFlagIndex = index
-			}
-		}
-
-		if firstFlagIndex > -1 {
-			args := ctx.Args()
-			regularArgs := make([]string, len(args[1:firstFlagIndex]))
-			copy(regularArgs, args[1:firstFlagIndex])
-
-			var flagArgs []string
-			if terminatorIndex > -1 {
-				flagArgs = args[firstFlagIndex:terminatorIndex]
-				regularArgs = append(regularArgs, args[terminatorIndex:]...)
-			} else {
-				flagArgs = args[firstFlagIndex:]
-			}
-
-			err = set.Parse(append(flagArgs, regularArgs...))
-		} else {
-			err = set.Parse(ctx.Args().Tail())
-		}
->>>>>>> f614c177
 	} else {
 		err = set.Parse(ctx.Args().Tail())
 	}
@@ -130,11 +90,7 @@
 			HandleExitCoder(err)
 			return err
 		}
-<<<<<<< HEAD
-		fmt.Fprintf(ctx.App.Writer, "Incorrect Usage: %s\n\n", err)
-=======
 		fmt.Fprintln(ctx.App.Writer, "Incorrect Usage:", err.Error())
->>>>>>> f614c177
 		fmt.Fprintln(ctx.App.Writer)
 		ShowCommandHelp(ctx, c.Name)
 		return err
