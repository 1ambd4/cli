--- conflicted
+++ resolved
@@ -76,34 +76,11 @@
 	value    *StringSlice
 	expected string
 }{
-<<<<<<< HEAD
-	{"help", NewStringSlice(""), "--help [--help option --help option]\t"},
-	{"h", NewStringSlice(""), "-h [-h option -h option]\t"},
-	{"h", NewStringSlice(""), "-h [-h option -h option]\t"},
-	{"test", NewStringSlice("Something"), "--test [--test option --test option]\t"},
-	{"d, dee", NewStringSlice("Inka", "Dinka", "dooo"), "-d, --dee [-d option -d option]\t"},
-=======
-	{"foo", func() *StringSlice {
-		s := &StringSlice{}
-		s.Set("")
-		return s
-	}(), "--foo value\t"},
-	{"f", func() *StringSlice {
-		s := &StringSlice{}
-		s.Set("")
-		return s
-	}(), "-f value\t"},
-	{"f", func() *StringSlice {
-		s := &StringSlice{}
-		s.Set("Lipstick")
-		return s
-	}(), "-f value\t(default: \"Lipstick\")"},
-	{"test", func() *StringSlice {
-		s := &StringSlice{}
-		s.Set("Something")
-		return s
-	}(), "--test value\t(default: \"Something\")"},
->>>>>>> 839f07bf
+	{"foo", NewStringSlice(""), "--foo value\t"},
+	{"f", NewStringSlice(""), "-f value\t"},
+	{"f", NewStringSlice("Lipstick"), "-f value\t(default: \"Lipstick\")"},
+	{"test", NewStringSlice("Something"), "--test value\t(default: \"Something\")"},
+	{"d, dee", NewStringSlice("Inka", "Dinka", "dooo"), "-d value, --dee value\t(default: \"Inka\", \"Dinka\", \"dooo\")"},
 }
 
 func TestStringSliceFlagHelpOutput(t *testing.T) {
@@ -211,21 +188,9 @@
 	value    *IntSlice
 	expected string
 }{
-<<<<<<< HEAD
-	{"help", NewIntSlice(), "--help [--help option --help option]\t"},
-	{"h", NewIntSlice(), "-h [-h option -h option]\t"},
-	{"h", NewIntSlice(), "-h [-h option -h option]\t"},
-	{"test", NewIntSlice(9), "--test [--test option --test option]\t"},
-=======
-	{"heads", &IntSlice{}, "--heads value\t"},
-	{"H", &IntSlice{}, "-H value\t"},
-	{"H, heads", func() *IntSlice {
-		i := &IntSlice{}
-		i.Set("9")
-		i.Set("3")
-		return i
-	}(), "-H value, --heads value\t(default: 9, 3)"},
->>>>>>> 839f07bf
+	{"heads", NewIntSlice(), "--heads value\t"},
+	{"H", NewIntSlice(), "-H value\t"},
+	{"H, heads", NewIntSlice(9, 3), "-H value, --heads value\t(default: 9, 3)"},
 }
 
 func TestIntSliceFlagHelpOutput(t *testing.T) {
