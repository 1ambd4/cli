package cli

import (
	"flag"
	"fmt"
	"io"
	"io/ioutil"
	"os"
	"reflect"
	"regexp"
	"runtime"
	"strings"
	"testing"
	"time"
)

var boolFlagTests = []struct {
	name     string
	expected string
}{
	{"help", "--help\t(default: false)"},
	{"h", "-h\t(default: false)"},
}

func resetEnv(env []string) {
	for _, e := range env {
		fields := strings.SplitN(e, "=", 2)
		os.Setenv(fields[0], fields[1])
	}
}

func TestBoolFlagHelpOutput(t *testing.T) {
	for _, test := range boolFlagTests {
		fl := &BoolFlag{Name: test.name}
		output := fl.String()

		if output != test.expected {
			t.Errorf("%q does not match %q", output, test.expected)
		}
	}
}

func TestBoolFlagApply_SetsAllNames(t *testing.T) {
	v := false
	fl := BoolFlag{Name: "wat", Aliases: []string{"W", "huh"}, Destination: &v}
	set := flag.NewFlagSet("test", 0)
	_ = fl.Apply(set)

	err := set.Parse([]string{"--wat", "-W", "--huh"})
	expect(t, err, nil)
	expect(t, v, true)
}

func TestFlagsFromEnv(t *testing.T) {
	newSetFloat64Slice := func(defaults ...float64) Float64Slice {
		s := NewFloat64Slice(defaults...)
		s.hasBeenSet = false
		return *s
	}

	newSetIntSlice := func(defaults ...int) IntSlice {
		s := NewIntSlice(defaults...)
		s.hasBeenSet = false
		return *s
	}

	newSetInt64Slice := func(defaults ...int64) Int64Slice {
		s := NewInt64Slice(defaults...)
		s.hasBeenSet = false
		return *s
	}

	newSetStringSlice := func(defaults ...string) StringSlice {
		s := NewStringSlice(defaults...)
		s.hasBeenSet = false
		return *s
	}

	var flagTests = []struct {
		input     string
		output    interface{}
		flag      Flag
		errRegexp string
	}{
		{"", false, &BoolFlag{Name: "debug", EnvVars: []string{"DEBUG"}}, ""},
		{"1", true, &BoolFlag{Name: "debug", EnvVars: []string{"DEBUG"}}, ""},
		{"false", false, &BoolFlag{Name: "debug", EnvVars: []string{"DEBUG"}}, ""},
		{"foobar", true, &BoolFlag{Name: "debug", EnvVars: []string{"DEBUG"}}, `could not parse "foobar" as bool value for flag debug: .*`},

		{"1s", 1 * time.Second, &DurationFlag{Name: "time", EnvVars: []string{"TIME"}}, ""},
		{"foobar", false, &DurationFlag{Name: "time", EnvVars: []string{"TIME"}}, `could not parse "foobar" as duration value for flag time: .*`},

		{"1.2", 1.2, &Float64Flag{Name: "seconds", EnvVars: []string{"SECONDS"}}, ""},
		{"1", 1.0, &Float64Flag{Name: "seconds", EnvVars: []string{"SECONDS"}}, ""},
		{"foobar", 0, &Float64Flag{Name: "seconds", EnvVars: []string{"SECONDS"}}, `could not parse "foobar" as float64 value for flag seconds: .*`},

		{"1", int64(1), &Int64Flag{Name: "seconds", EnvVars: []string{"SECONDS"}}, ""},
		{"1.2", 0, &Int64Flag{Name: "seconds", EnvVars: []string{"SECONDS"}}, `could not parse "1.2" as int value for flag seconds: .*`},
		{"foobar", 0, &Int64Flag{Name: "seconds", EnvVars: []string{"SECONDS"}}, `could not parse "foobar" as int value for flag seconds: .*`},

		{"1", 1, &IntFlag{Name: "seconds", EnvVars: []string{"SECONDS"}}, ""},
		{"1.2", 0, &IntFlag{Name: "seconds", EnvVars: []string{"SECONDS"}}, `could not parse "1.2" as int value for flag seconds: .*`},
		{"foobar", 0, &IntFlag{Name: "seconds", EnvVars: []string{"SECONDS"}}, `could not parse "foobar" as int value for flag seconds: .*`},

		{"1.0,2", newSetFloat64Slice(1, 2), &Float64SliceFlag{Name: "seconds", EnvVars: []string{"SECONDS"}}, ""},
		{"foobar", newSetFloat64Slice(), &Float64SliceFlag{Name: "seconds", EnvVars: []string{"SECONDS"}}, `could not parse "\[\]float64{}" as float64 slice value for flag seconds: .*`},

		{"1,2", newSetIntSlice(1, 2), &IntSliceFlag{Name: "seconds", EnvVars: []string{"SECONDS"}}, ""},
		{"1.2,2", newSetIntSlice(), &IntSliceFlag{Name: "seconds", EnvVars: []string{"SECONDS"}}, `could not parse "1.2,2" as int slice value for flag seconds: .*`},
		{"foobar", newSetIntSlice(), &IntSliceFlag{Name: "seconds", EnvVars: []string{"SECONDS"}}, `could not parse "foobar" as int slice value for flag seconds: .*`},

		{"1,2", newSetInt64Slice(1, 2), &Int64SliceFlag{Name: "seconds", EnvVars: []string{"SECONDS"}}, ""},
		{"1.2,2", newSetInt64Slice(), &Int64SliceFlag{Name: "seconds", EnvVars: []string{"SECONDS"}}, `could not parse "1.2,2" as int64 slice value for flag seconds: .*`},
		{"foobar", newSetInt64Slice(), &Int64SliceFlag{Name: "seconds", EnvVars: []string{"SECONDS"}}, `could not parse "foobar" as int64 slice value for flag seconds: .*`},

		{"foo", "foo", &StringFlag{Name: "name", EnvVars: []string{"NAME"}}, ""},
		{"path", "path", &PathFlag{Name: "path", EnvVars: []string{"PATH"}}, ""},

		{"foo,bar", newSetStringSlice("foo", "bar"), &StringSliceFlag{Name: "names", EnvVars: []string{"NAMES"}}, ""},

		{"1", uint(1), &UintFlag{Name: "seconds", EnvVars: []string{"SECONDS"}}, ""},
		{"1.2", 0, &UintFlag{Name: "seconds", EnvVars: []string{"SECONDS"}}, `could not parse "1.2" as uint value for flag seconds: .*`},
		{"foobar", 0, &UintFlag{Name: "seconds", EnvVars: []string{"SECONDS"}}, `could not parse "foobar" as uint value for flag seconds: .*`},

		{"1", uint64(1), &Uint64Flag{Name: "seconds", EnvVars: []string{"SECONDS"}}, ""},
		{"1.2", 0, &Uint64Flag{Name: "seconds", EnvVars: []string{"SECONDS"}}, `could not parse "1.2" as uint64 value for flag seconds: .*`},
		{"foobar", 0, &Uint64Flag{Name: "seconds", EnvVars: []string{"SECONDS"}}, `could not parse "foobar" as uint64 value for flag seconds: .*`},

		{"foo,bar", &Parser{"foo", "bar"}, &GenericFlag{Name: "names", Value: &Parser{}, EnvVars: []string{"NAMES"}}, ""},
	}

	for i, test := range flagTests {
		defer resetEnv(os.Environ())
		os.Clearenv()

		f, ok := test.flag.(DocGenerationFlag)
		if !ok {
			t.Errorf("flag %v needs to implement DocGenerationFlag to retrieve env vars", test.flag)
		}
		envVarSlice := f.GetEnvVars()
		_ = os.Setenv(envVarSlice[0], test.input)

		a := App{
			Flags: []Flag{test.flag},
			Action: func(ctx *Context) error {
				if !reflect.DeepEqual(ctx.Value(test.flag.Names()[0]), test.output) {
					t.Errorf("ex:%01d expected %q to be parsed as %#v, instead was %#v", i, test.input, test.output, ctx.Value(test.flag.Names()[0]))
				}
				return nil
			},
		}

		err := a.Run([]string{"run"})

		if test.errRegexp != "" {
			if err == nil {
				t.Errorf("expected error to match %q, got none", test.errRegexp)
			} else {
				if matched, _ := regexp.MatchString(test.errRegexp, err.Error()); !matched {
					t.Errorf("expected error to match %q, got error %s", test.errRegexp, err)
				}
			}
		} else {
			if err != nil && test.errRegexp == "" {
				t.Errorf("expected no error got %q", err)
			}
		}
	}
}

type nodocFlag struct {
	Flag

	Name string
}

func TestFlagStringifying(t *testing.T) {
	for _, tc := range []struct {
		name     string
		fl       Flag
		expected string
	}{
		{
			name:     "bool-flag",
			fl:       &BoolFlag{Name: "vividly"},
			expected: "--vividly\t(default: false)",
		},
		{
			name:     "bool-flag-with-default-text",
			fl:       &BoolFlag{Name: "wildly", DefaultText: "scrambled"},
			expected: "--wildly\t(default: scrambled)",
		},
		{
			name:     "duration-flag",
			fl:       &DurationFlag{Name: "scream-for"},
			expected: "--scream-for value\t(default: 0s)",
		},
		{
			name:     "duration-flag-with-default-text",
			fl:       &DurationFlag{Name: "feels-about", DefaultText: "whimsically"},
			expected: "--feels-about value\t(default: whimsically)",
		},
		{
			name:     "float64-flag",
			fl:       &Float64Flag{Name: "arduous"},
			expected: "--arduous value\t(default: 0)",
		},
		{
			name:     "float64-flag-with-default-text",
			fl:       &Float64Flag{Name: "filibuster", DefaultText: "42"},
			expected: "--filibuster value\t(default: 42)",
		},
		{
			name:     "float64-slice-flag",
			fl:       &Float64SliceFlag{Name: "pizzas"},
			expected: "--pizzas value\t",
		},
		{
			name:     "float64-slice-flag-with-default-text",
			fl:       &Float64SliceFlag{Name: "pepperonis", DefaultText: "shaved"},
			expected: "--pepperonis value\t(default: shaved)",
		},
		{
			name:     "generic-flag",
			fl:       &GenericFlag{Name: "yogurt"},
			expected: "--yogurt value\t",
		},
		{
			name:     "generic-flag-with-default-text",
			fl:       &GenericFlag{Name: "ricotta", DefaultText: "plops"},
			expected: "--ricotta value\t(default: plops)",
		},
		{
			name:     "int-flag",
			fl:       &IntFlag{Name: "grubs"},
			expected: "--grubs value\t(default: 0)",
		},
		{
			name:     "int-flag-with-default-text",
			fl:       &IntFlag{Name: "poisons", DefaultText: "11ty"},
			expected: "--poisons value\t(default: 11ty)",
		},
		{
			name:     "int-slice-flag",
			fl:       &IntSliceFlag{Name: "pencils"},
			expected: "--pencils value\t",
		},
		{
			name:     "int-slice-flag-with-default-text",
			fl:       &IntFlag{Name: "pens", DefaultText: "-19"},
			expected: "--pens value\t(default: -19)",
		},
		{
			name:     "int64-flag",
			fl:       &Int64Flag{Name: "flume"},
			expected: "--flume value\t(default: 0)",
		},
		{
			name:     "int64-flag-with-default-text",
			fl:       &Int64Flag{Name: "shattering", DefaultText: "22"},
			expected: "--shattering value\t(default: 22)",
		},
		{
			name:     "int64-slice-flag",
			fl:       &Int64SliceFlag{Name: "drawers"},
			expected: "--drawers value\t",
		},
		{
			name:     "int64-slice-flag-with-default-text",
			fl:       &Int64SliceFlag{Name: "handles", DefaultText: "-2"},
			expected: "--handles value\t(default: -2)",
		},
		{
			name:     "path-flag",
			fl:       &PathFlag{Name: "soup"},
			expected: "--soup value\t",
		},
		{
			name:     "path-flag-with-default-text",
			fl:       &PathFlag{Name: "stew", DefaultText: "charred/beans"},
			expected: "--stew value\t(default: charred/beans)",
		},
		{
			name:     "string-flag",
			fl:       &StringFlag{Name: "arf-sound"},
			expected: "--arf-sound value\t",
		},
		{
			name:     "string-flag-with-default-text",
			fl:       &StringFlag{Name: "woof-sound", DefaultText: "urp"},
			expected: "--woof-sound value\t(default: urp)",
		},
		{
			name:     "string-slice-flag",
			fl:       &StringSliceFlag{Name: "meow-sounds"},
			expected: "--meow-sounds value\t",
		},
		{
			name:     "string-slice-flag-with-default-text",
			fl:       &StringSliceFlag{Name: "moo-sounds", DefaultText: "awoo"},
			expected: "--moo-sounds value\t(default: awoo)",
		},
		{
			name:     "timestamp-flag",
			fl:       &TimestampFlag{Name: "eating"},
			expected: "--eating value\t",
		},
		{
			name:     "timestamp-flag-with-default-text",
			fl:       &TimestampFlag{Name: "sleeping", DefaultText: "earlier"},
			expected: "--sleeping value\t(default: earlier)",
		},
		{
			name:     "uint-flag",
			fl:       &UintFlag{Name: "jars"},
			expected: "--jars value\t(default: 0)",
		},
		{
			name:     "uint-flag-with-default-text",
			fl:       &UintFlag{Name: "bottles", DefaultText: "99"},
			expected: "--bottles value\t(default: 99)",
		},
		{
			name:     "uint64-flag",
			fl:       &Uint64Flag{Name: "cans"},
			expected: "--cans value\t(default: 0)",
		},
		{
			name:     "uint64-flag-with-default-text",
			fl:       &UintFlag{Name: "tubes", DefaultText: "13"},
			expected: "--tubes value\t(default: 13)",
		},
		{
			name:     "nodoc-flag",
			fl:       &nodocFlag{Name: "scarecrow"},
			expected: "",
		},
	} {
		t.Run(tc.name, func(ct *testing.T) {
			s := stringifyFlag(tc.fl)
			if s != tc.expected {
				ct.Errorf("stringified flag %q does not match expected %q", s, tc.expected)
			}
		})
	}
}

var stringFlagTests = []struct {
	name     string
	aliases  []string
	usage    string
	value    string
	expected string
}{
	{"foo", nil, "", "", "--foo value\t"},
	{"f", nil, "", "", "-f value\t"},
	{"f", nil, "The total `foo` desired", "all", "-f foo\tThe total foo desired (default: \"all\")"},
	{"test", nil, "", "Something", "--test value\t(default: \"Something\")"},
	{"config", []string{"c"}, "Load configuration from `FILE`", "", "--config FILE, -c FILE\tLoad configuration from FILE"},
	{"config", []string{"c"}, "Load configuration from `CONFIG`", "config.json", "--config CONFIG, -c CONFIG\tLoad configuration from CONFIG (default: \"config.json\")"},
}

func TestStringFlagHelpOutput(t *testing.T) {
	for _, test := range stringFlagTests {
		fl := &StringFlag{Name: test.name, Aliases: test.aliases, Usage: test.usage, Value: test.value}
		output := fl.String()

		if output != test.expected {
			t.Errorf("%q does not match %q", output, test.expected)
		}
	}
}

func TestStringFlagDefaultText(t *testing.T) {
	fl := &StringFlag{Name: "foo", Aliases: nil, Usage: "amount of `foo` requested", Value: "none", DefaultText: "all of it"}
	expected := "--foo foo\tamount of foo requested (default: all of it)"
	output := fl.String()

	if output != expected {
		t.Errorf("%q does not match %q", output, expected)
	}
}

func TestStringFlagWithEnvVarHelpOutput(t *testing.T) {
	defer resetEnv(os.Environ())
	os.Clearenv()
	_ = os.Setenv("APP_FOO", "derp")

	for _, test := range stringFlagTests {
		fl := &StringFlag{Name: test.name, Aliases: test.aliases, Value: test.value, EnvVars: []string{"APP_FOO"}}
		output := fl.String()

		expectedSuffix := " [$APP_FOO]"
		if runtime.GOOS == "windows" {
			expectedSuffix = " [%APP_FOO%]"
		}
		if !strings.HasSuffix(output, expectedSuffix) {
			t.Errorf("%s does not end with"+expectedSuffix, output)
		}
	}
}

var _ = []struct {
	name     string
	aliases  []string
	usage    string
	value    string
	prefixer FlagNamePrefixFunc
	expected string
}{
	{name: "foo", usage: "", value: "", prefixer: func(a []string, b string) string {
		return fmt.Sprintf("name: %s, ph: %s", a, b)
	}, expected: "name: foo, ph: value\t"},
	{name: "f", usage: "", value: "", prefixer: func(a []string, b string) string {
		return fmt.Sprintf("name: %s, ph: %s", a, b)
	}, expected: "name: f, ph: value\t"},
	{name: "f", usage: "The total `foo` desired", value: "all", prefixer: func(a []string, b string) string {
		return fmt.Sprintf("name: %s, ph: %s", a, b)
	}, expected: "name: f, ph: foo\tThe total foo desired (default: \"all\")"},
	{name: "test", usage: "", value: "Something", prefixer: func(a []string, b string) string {
		return fmt.Sprintf("name: %s, ph: %s", a, b)
	}, expected: "name: test, ph: value\t(default: \"Something\")"},
	{name: "config", aliases: []string{"c"}, usage: "Load configuration from `FILE`", value: "", prefixer: func(a []string, b string) string {
		return fmt.Sprintf("name: %s, ph: %s", a, b)
	}, expected: "name: config,c, ph: FILE\tLoad configuration from FILE"},
	{name: "config", aliases: []string{"c"}, usage: "Load configuration from `CONFIG`", value: "config.json", prefixer: func(a []string, b string) string {
		return fmt.Sprintf("name: %s, ph: %s", a, b)
	}, expected: "name: config,c, ph: CONFIG\tLoad configuration from CONFIG (default: \"config.json\")"},
}

func TestStringFlagApply_SetsAllNames(t *testing.T) {
	v := "mmm"
	fl := StringFlag{Name: "hay", Aliases: []string{"H", "hayyy"}, Destination: &v}
	set := flag.NewFlagSet("test", 0)
	_ = fl.Apply(set)

	err := set.Parse([]string{"--hay", "u", "-H", "yuu", "--hayyy", "YUUUU"})
	expect(t, err, nil)
	expect(t, v, "YUUUU")
}

var pathFlagTests = []struct {
	name     string
	aliases  []string
	usage    string
	value    string
	expected string
}{
	{"f", nil, "", "", "-f value\t"},
	{"f", nil, "Path is the `path` of file", "/path/to/file", "-f path\tPath is the path of file (default: \"/path/to/file\")"},
}

func TestPathFlagHelpOutput(t *testing.T) {
	for _, test := range pathFlagTests {
		fl := &PathFlag{Name: test.name, Aliases: test.aliases, Usage: test.usage, Value: test.value}
		output := fl.String()

		if output != test.expected {
			t.Errorf("%q does not match %q", output, test.expected)
		}
	}
}

func TestPathFlagWithEnvVarHelpOutput(t *testing.T) {
	defer resetEnv(os.Environ())
	os.Clearenv()
	_ = os.Setenv("APP_PATH", "/path/to/file")
	for _, test := range pathFlagTests {
		fl := &PathFlag{Name: test.name, Aliases: test.aliases, Value: test.value, EnvVars: []string{"APP_PATH"}}
		output := fl.String()

		expectedSuffix := " [$APP_PATH]"
		if runtime.GOOS == "windows" {
			expectedSuffix = " [%APP_PATH%]"
		}
		if !strings.HasSuffix(output, expectedSuffix) {
			t.Errorf("%s does not end with"+expectedSuffix, output)
		}
	}
}

func TestPathFlagApply_SetsAllNames(t *testing.T) {
	v := "mmm"
	fl := PathFlag{Name: "path", Aliases: []string{"p", "PATH"}, Destination: &v}
	set := flag.NewFlagSet("test", 0)
	_ = fl.Apply(set)

	err := set.Parse([]string{"--path", "/path/to/file/path", "-p", "/path/to/file/p", "--PATH", "/path/to/file/PATH"})
	expect(t, err, nil)
	expect(t, v, "/path/to/file/PATH")
}

var _ = []struct {
	name     string
	env      string
	hinter   FlagEnvHintFunc
	expected string
}{
	{"foo", "", func(a []string, b string) string {
		return fmt.Sprintf("env: %s, str: %s", a, b)
	}, "env: , str: --foo value\t"},
	{"f", "", func(a []string, b string) string {
		return fmt.Sprintf("env: %s, str: %s", a, b)
	}, "env: , str: -f value\t"},
	{"foo", "ENV_VAR", func(a []string, b string) string {
		return fmt.Sprintf("env: %s, str: %s", a, b)
	}, "env: ENV_VAR, str: --foo value\t"},
	{"f", "ENV_VAR", func(a []string, b string) string {
		return fmt.Sprintf("env: %s, str: %s", a, b)
	}, "env: ENV_VAR, str: -f value\t"},
}

//func TestFlagEnvHinter(t *testing.T) {
//	defer func() {
//		FlagEnvHinter = withEnvHint
//	}()
//
//	for _, test := range envHintFlagTests {
//		FlagEnvHinter = test.hinter
//		fl := StringFlag{Name: test.name, EnvVars: []string{test.env}}
//		output := fl.String()
//		if output != test.expected {
//			t.Errorf("%q does not match %q", output, test.expected)
//		}
//	}
//}

var stringSliceFlagTests = []struct {
	name     string
	aliases  []string
	value    *StringSlice
	expected string
}{
	{"foo", nil, NewStringSlice(""), "--foo value\t(accepts multiple inputs)"},
	{"f", nil, NewStringSlice(""), "-f value\t(accepts multiple inputs)"},
	{"f", nil, NewStringSlice("Lipstick"), "-f value\t(default: \"Lipstick\")\t(accepts multiple inputs)"},
	{"test", nil, NewStringSlice("Something"), "--test value\t(default: \"Something\")\t(accepts multiple inputs)"},
	{"dee", []string{"d"}, NewStringSlice("Inka", "Dinka", "dooo"), "--dee value, -d value\t(default: \"Inka\", \"Dinka\", \"dooo\")\t(accepts multiple inputs)"},
}

func TestStringSliceFlagHelpOutput(t *testing.T) {
	for _, test := range stringSliceFlagTests {
		f := &StringSliceFlag{Name: test.name, Aliases: test.aliases, Value: test.value}
		output := f.String()

		if output != test.expected {
			t.Errorf("%q does not match %q", output, test.expected)
		}
	}
}

func TestStringSliceFlagWithEnvVarHelpOutput(t *testing.T) {
	defer resetEnv(os.Environ())
	os.Clearenv()
	_ = os.Setenv("APP_QWWX", "11,4")

	for _, test := range stringSliceFlagTests {
		fl := &StringSliceFlag{Name: test.name, Aliases: test.aliases, Value: test.value, EnvVars: []string{"APP_QWWX"}}
		output := fl.String()

		expectedSuffix := " [$APP_QWWX]"
		if runtime.GOOS == "windows" {
			expectedSuffix = " [%APP_QWWX%]"
		}
		if !strings.HasSuffix(output, expectedSuffix) {
			t.Errorf("%q does not end with"+expectedSuffix, output)
		}
	}
}

func TestStringSliceFlagApply_SetsAllNames(t *testing.T) {
	fl := StringSliceFlag{Name: "goat", Aliases: []string{"G", "gooots"}}
	set := flag.NewFlagSet("test", 0)
	_ = fl.Apply(set)

	err := set.Parse([]string{"--goat", "aaa", "-G", "bbb", "--gooots", "eeeee"})
	expect(t, err, nil)
}

func TestStringSliceFlagApply_UsesEnvValues(t *testing.T) {
	defer resetEnv(os.Environ())
	os.Clearenv()
	_ = os.Setenv("MY_GOAT", "vincent van goat,scape goat")
	var val StringSlice
	fl := StringSliceFlag{Name: "goat", EnvVars: []string{"MY_GOAT"}, Value: &val}
	set := flag.NewFlagSet("test", 0)
	_ = fl.Apply(set)

	err := set.Parse(nil)
	expect(t, err, nil)
	expect(t, val.Value(), NewStringSlice("vincent van goat", "scape goat").Value())
}

func TestStringSliceFlagApply_DefaultValueWithDestination(t *testing.T) {
	defValue := []string{"UA", "US"}

	fl := StringSliceFlag{Name: "country", Value: NewStringSlice(defValue...), Destination: NewStringSlice("CA")}
	set := flag.NewFlagSet("test", 0)
	_ = fl.Apply(set)

	err := set.Parse([]string{})
	expect(t, err, nil)
	expect(t, defValue, fl.Destination.Value())
}

var intFlagTests = []struct {
	name     string
	expected string
}{
	{"hats", "--hats value\t(default: 9)"},
	{"H", "-H value\t(default: 9)"},
}

func TestIntFlagHelpOutput(t *testing.T) {
	for _, test := range intFlagTests {
		fl := &IntFlag{Name: test.name, Value: 9}
		output := fl.String()

		if output != test.expected {
			t.Errorf("%s does not match %s", output, test.expected)
		}
	}
}

func TestIntFlagWithEnvVarHelpOutput(t *testing.T) {
	defer resetEnv(os.Environ())
	os.Clearenv()
	_ = os.Setenv("APP_BAR", "2")

	for _, test := range intFlagTests {
		fl := &IntFlag{Name: test.name, EnvVars: []string{"APP_BAR"}}
		output := fl.String()

		expectedSuffix := " [$APP_BAR]"
		if runtime.GOOS == "windows" {
			expectedSuffix = " [%APP_BAR%]"
		}
		if !strings.HasSuffix(output, expectedSuffix) {
			t.Errorf("%s does not end with"+expectedSuffix, output)
		}
	}
}

func TestIntFlagApply_SetsAllNames(t *testing.T) {
	v := 3
	fl := IntFlag{Name: "banana", Aliases: []string{"B", "banannanana"}, Destination: &v}
	set := flag.NewFlagSet("test", 0)
	_ = fl.Apply(set)

	err := set.Parse([]string{"--banana", "1", "-B", "2", "--banannanana", "5"})
	expect(t, err, nil)
	expect(t, v, 5)
}

var int64FlagTests = []struct {
	name     string
	expected string
}{
	{"hats", "--hats value\t(default: 8589934592)"},
	{"H", "-H value\t(default: 8589934592)"},
}

func TestInt64FlagHelpOutput(t *testing.T) {
	for _, test := range int64FlagTests {
		fl := Int64Flag{Name: test.name, Value: 8589934592}
		output := fl.String()

		if output != test.expected {
			t.Errorf("%s does not match %s", output, test.expected)
		}
	}
}

func TestInt64FlagWithEnvVarHelpOutput(t *testing.T) {
	defer resetEnv(os.Environ())
	os.Clearenv()
	_ = os.Setenv("APP_BAR", "2")

	for _, test := range int64FlagTests {
		fl := IntFlag{Name: test.name, EnvVars: []string{"APP_BAR"}}
		output := fl.String()

		expectedSuffix := " [$APP_BAR]"
		if runtime.GOOS == "windows" {
			expectedSuffix = " [%APP_BAR%]"
		}
		if !strings.HasSuffix(output, expectedSuffix) {
			t.Errorf("%s does not end with"+expectedSuffix, output)
		}
	}
}

var uintFlagTests = []struct {
	name     string
	expected string
}{
	{"nerfs", "--nerfs value\t(default: 41)"},
	{"N", "-N value\t(default: 41)"},
}

func TestUintFlagHelpOutput(t *testing.T) {
	for _, test := range uintFlagTests {
		fl := UintFlag{Name: test.name, Value: 41}
		output := fl.String()

		if output != test.expected {
			t.Errorf("%s does not match %s", output, test.expected)
		}
	}
}

func TestUintFlagWithEnvVarHelpOutput(t *testing.T) {
	defer resetEnv(os.Environ())
	os.Clearenv()
	_ = os.Setenv("APP_BAR", "2")

	for _, test := range uintFlagTests {
		fl := UintFlag{Name: test.name, EnvVars: []string{"APP_BAR"}}
		output := fl.String()

		expectedSuffix := " [$APP_BAR]"
		if runtime.GOOS == "windows" {
			expectedSuffix = " [%APP_BAR%]"
		}
		if !strings.HasSuffix(output, expectedSuffix) {
			t.Errorf("%s does not end with"+expectedSuffix, output)
		}
	}
}

var uint64FlagTests = []struct {
	name     string
	expected string
}{
	{"gerfs", "--gerfs value\t(default: 8589934582)"},
	{"G", "-G value\t(default: 8589934582)"},
}

func TestUint64FlagHelpOutput(t *testing.T) {
	for _, test := range uint64FlagTests {
		fl := Uint64Flag{Name: test.name, Value: 8589934582}
		output := fl.String()

		if output != test.expected {
			t.Errorf("%s does not match %s", output, test.expected)
		}
	}
}

func TestUint64FlagWithEnvVarHelpOutput(t *testing.T) {
	defer resetEnv(os.Environ())
	os.Clearenv()
	_ = os.Setenv("APP_BAR", "2")

	for _, test := range uint64FlagTests {
		fl := UintFlag{Name: test.name, EnvVars: []string{"APP_BAR"}}
		output := fl.String()

		expectedSuffix := " [$APP_BAR]"
		if runtime.GOOS == "windows" {
			expectedSuffix = " [%APP_BAR%]"
		}
		if !strings.HasSuffix(output, expectedSuffix) {
			t.Errorf("%s does not end with"+expectedSuffix, output)
		}
	}
}

var durationFlagTests = []struct {
	name     string
	expected string
}{
	{"hooting", "--hooting value\t(default: 1s)"},
	{"H", "-H value\t(default: 1s)"},
}

func TestDurationFlagHelpOutput(t *testing.T) {
	for _, test := range durationFlagTests {
		fl := &DurationFlag{Name: test.name, Value: 1 * time.Second}
		output := fl.String()

		if output != test.expected {
			t.Errorf("%q does not match %q", output, test.expected)
		}
	}
}

func TestDurationFlagWithEnvVarHelpOutput(t *testing.T) {
	defer resetEnv(os.Environ())
	os.Clearenv()
	_ = os.Setenv("APP_BAR", "2h3m6s")

	for _, test := range durationFlagTests {
		fl := &DurationFlag{Name: test.name, EnvVars: []string{"APP_BAR"}}
		output := fl.String()

		expectedSuffix := " [$APP_BAR]"
		if runtime.GOOS == "windows" {
			expectedSuffix = " [%APP_BAR%]"
		}
		if !strings.HasSuffix(output, expectedSuffix) {
			t.Errorf("%s does not end with"+expectedSuffix, output)
		}
	}
}

func TestDurationFlagApply_SetsAllNames(t *testing.T) {
	v := time.Second * 20
	fl := DurationFlag{Name: "howmuch", Aliases: []string{"H", "whyyy"}, Destination: &v}
	set := flag.NewFlagSet("test", 0)
	_ = fl.Apply(set)

	err := set.Parse([]string{"--howmuch", "30s", "-H", "5m", "--whyyy", "30h"})
	expect(t, err, nil)
	expect(t, v, time.Hour*30)
}

var intSliceFlagTests = []struct {
	name     string
	aliases  []string
	value    *IntSlice
	expected string
}{
	{"heads", nil, NewIntSlice(), "--heads value\t(accepts multiple inputs)"},
	{"H", nil, NewIntSlice(), "-H value\t(accepts multiple inputs)"},
	{"H", []string{"heads"}, NewIntSlice(9, 3), "-H value, --heads value\t(default: 9, 3)\t(accepts multiple inputs)"},
}

func TestIntSliceFlagHelpOutput(t *testing.T) {
	for _, test := range intSliceFlagTests {
		fl := &IntSliceFlag{Name: test.name, Aliases: test.aliases, Value: test.value}
		output := fl.String()

		if output != test.expected {
			t.Errorf("%q does not match %q", output, test.expected)
		}
	}
}

func TestIntSliceFlagWithEnvVarHelpOutput(t *testing.T) {
	defer resetEnv(os.Environ())
	os.Clearenv()
	_ = os.Setenv("APP_SMURF", "42,3")

	for _, test := range intSliceFlagTests {
		fl := &IntSliceFlag{Name: test.name, Aliases: test.aliases, Value: test.value, EnvVars: []string{"APP_SMURF"}}
		output := fl.String()

		expectedSuffix := " [$APP_SMURF]"
		if runtime.GOOS == "windows" {
			expectedSuffix = " [%APP_SMURF%]"
		}
		if !strings.HasSuffix(output, expectedSuffix) {
			t.Errorf("%q does not end with"+expectedSuffix, output)
		}
	}
}

func TestIntSliceFlagApply_SetsAllNames(t *testing.T) {
	fl := IntSliceFlag{Name: "bits", Aliases: []string{"B", "bips"}}
	set := flag.NewFlagSet("test", 0)
	_ = fl.Apply(set)

	err := set.Parse([]string{"--bits", "23", "-B", "3", "--bips", "99"})
	expect(t, err, nil)
}

func TestIntSliceFlagApply_ParentContext(t *testing.T) {
	_ = (&App{
		Flags: []Flag{
			&IntSliceFlag{Name: "numbers", Aliases: []string{"n"}, Value: NewIntSlice(1, 2, 3)},
		},
		Commands: []*Command{
			{
				Name: "child",
				Action: func(ctx *Context) error {
					expected := []int{1, 2, 3}
					if !reflect.DeepEqual(ctx.IntSlice("numbers"), expected) {
						t.Errorf("child context unable to view parent flag: %v != %v", expected, ctx.IntSlice("numbers"))
					}
					if !reflect.DeepEqual(ctx.IntSlice("n"), expected) {
						t.Errorf("child context unable to view parent flag: %v != %v", expected, ctx.IntSlice("n"))
					}
					return nil
				},
			},
		},
	}).Run([]string{"run", "child"})
}

func TestIntSliceFlag_SetFromParentContext(t *testing.T) {
	fl := &IntSliceFlag{Name: "numbers", Aliases: []string{"n"}, Value: NewIntSlice(1, 2, 3, 4)}
	set := flag.NewFlagSet("test", 0)
	_ = fl.Apply(set)
	ctx := &Context{
		parentContext: &Context{
			flagSet: set,
		},
		flagSet: flag.NewFlagSet("empty", 0),
	}
	expected := []int{1, 2, 3, 4}
	if !reflect.DeepEqual(ctx.IntSlice("numbers"), expected) {
		t.Errorf("child context unable to view parent flag: %v != %v", expected, ctx.IntSlice("numbers"))
	}
}

var int64SliceFlagTests = []struct {
	name     string
	aliases  []string
	value    *Int64Slice
	expected string
}{
	{"heads", nil, NewInt64Slice(), "--heads value\t(accepts multiple inputs)"},
	{"H", nil, NewInt64Slice(), "-H value\t(accepts multiple inputs)"},
	{"heads", []string{"H"}, NewInt64Slice(int64(2), int64(17179869184)),
		"--heads value, -H value\t(default: 2, 17179869184)\t(accepts multiple inputs)"},
}

func TestInt64SliceFlagHelpOutput(t *testing.T) {
	for _, test := range int64SliceFlagTests {
		fl := Int64SliceFlag{Name: test.name, Aliases: test.aliases, Value: test.value}
		output := fl.String()

		if output != test.expected {
			t.Errorf("%q does not match %q", output, test.expected)
		}
	}
}

func TestInt64SliceFlagWithEnvVarHelpOutput(t *testing.T) {
	defer resetEnv(os.Environ())
	os.Clearenv()
	_ = os.Setenv("APP_SMURF", "42,17179869184")

	for _, test := range int64SliceFlagTests {
		fl := Int64SliceFlag{Name: test.name, Value: test.value, EnvVars: []string{"APP_SMURF"}}
		output := fl.String()

		expectedSuffix := " [$APP_SMURF]"
		if runtime.GOOS == "windows" {
			expectedSuffix = " [%APP_SMURF%]"
		}
		if !strings.HasSuffix(output, expectedSuffix) {
			t.Errorf("%q does not end with"+expectedSuffix, output)
		}
	}
}

func TestInt64SliceFlagApply_ParentContext(t *testing.T) {
	_ = (&App{
		Flags: []Flag{
			&Int64SliceFlag{Name: "numbers", Aliases: []string{"n"}, Value: NewInt64Slice(1, 2, 3)},
		},
		Commands: []*Command{
			{
				Name: "child",
				Action: func(ctx *Context) error {
					expected := []int64{1, 2, 3}
					if !reflect.DeepEqual(ctx.Int64Slice("numbers"), expected) {
						t.Errorf("child context unable to view parent flag: %v != %v", expected, ctx.Int64Slice("numbers"))
					}
					if !reflect.DeepEqual(ctx.Int64Slice("n"), expected) {
						t.Errorf("child context unable to view parent flag: %v != %v", expected, ctx.Int64Slice("n"))
					}
					return nil
				},
			},
		},
	}).Run([]string{"run", "child"})
}

func TestInt64SliceFlag_SetFromParentContext(t *testing.T) {
	fl := &Int64SliceFlag{Name: "numbers", Aliases: []string{"n"}, Value: NewInt64Slice(1, 2, 3, 4)}
	set := flag.NewFlagSet("test", 0)
	_ = fl.Apply(set)
	ctx := &Context{
		parentContext: &Context{
			flagSet: set,
		},
		flagSet: flag.NewFlagSet("empty", 0),
	}
	expected := []int64{1, 2, 3, 4}
	if !reflect.DeepEqual(ctx.Int64Slice("numbers"), expected) {
		t.Errorf("child context unable to view parent flag: %v != %v", expected, ctx.Int64Slice("numbers"))
	}
}
func TestInt64SliceFlag_ReturnNil(t *testing.T) {
	fl := &Int64SliceFlag{}
	set := flag.NewFlagSet("test", 0)
	_ = fl.Apply(set)
	ctx := &Context{
		parentContext: &Context{
			flagSet: set,
		},
		flagSet: flag.NewFlagSet("empty", 0),
	}
	expected := []int64(nil)
	if !reflect.DeepEqual(ctx.Int64Slice("numbers"), expected) {
		t.Errorf("child context unable to view parent flag: %v != %v", expected, ctx.Int64Slice("numbers"))
	}
}

var float64FlagTests = []struct {
	name     string
	expected string
}{
	{"hooting", "--hooting value\t(default: 0.1)"},
	{"H", "-H value\t(default: 0.1)"},
}

func TestFloat64FlagHelpOutput(t *testing.T) {
	for _, test := range float64FlagTests {
		f := &Float64Flag{Name: test.name, Value: 0.1}
		output := f.String()

		if output != test.expected {
			t.Errorf("%q does not match %q", output, test.expected)
		}
	}
}

func TestFloat64FlagWithEnvVarHelpOutput(t *testing.T) {
	defer resetEnv(os.Environ())
	os.Clearenv()
	_ = os.Setenv("APP_BAZ", "99.4")

	for _, test := range float64FlagTests {
		fl := &Float64Flag{Name: test.name, EnvVars: []string{"APP_BAZ"}}
		output := fl.String()

		expectedSuffix := " [$APP_BAZ]"
		if runtime.GOOS == "windows" {
			expectedSuffix = " [%APP_BAZ%]"
		}
		if !strings.HasSuffix(output, expectedSuffix) {
			t.Errorf("%s does not end with"+expectedSuffix, output)
		}
	}
}

func TestFloat64FlagApply_SetsAllNames(t *testing.T) {
	v := 99.1
	fl := Float64Flag{Name: "noodles", Aliases: []string{"N", "nurbles"}, Destination: &v}
	set := flag.NewFlagSet("test", 0)
	_ = fl.Apply(set)

	err := set.Parse([]string{"--noodles", "1.3", "-N", "11", "--nurbles", "43.33333"})
	expect(t, err, nil)
	expect(t, v, float64(43.33333))
}

var float64SliceFlagTests = []struct {
	name     string
	aliases  []string
	value    *Float64Slice
	expected string
}{
	{"heads", nil, NewFloat64Slice(), "--heads value\t(accepts multiple inputs)"},
	{"H", nil, NewFloat64Slice(), "-H value\t(accepts multiple inputs)"},
	{"heads", []string{"H"}, NewFloat64Slice(0.1234, -10.5),
		"--heads value, -H value\t(default: 0.1234, -10.5)\t(accepts multiple inputs)"},
}

func TestFloat64SliceFlagHelpOutput(t *testing.T) {
	for _, test := range float64SliceFlagTests {
		fl := Float64SliceFlag{Name: test.name, Aliases: test.aliases, Value: test.value}
		output := fl.String()

		if output != test.expected {
			t.Errorf("%q does not match %q", output, test.expected)
		}
	}
}

func TestFloat64SliceFlagWithEnvVarHelpOutput(t *testing.T) {
	defer resetEnv(os.Environ())
	os.Clearenv()
	_ = os.Setenv("APP_SMURF", "0.1234,-10.5")
	for _, test := range float64SliceFlagTests {
		fl := Float64SliceFlag{Name: test.name, Value: test.value, EnvVars: []string{"APP_SMURF"}}
		output := fl.String()

		expectedSuffix := " [$APP_SMURF]"
		if runtime.GOOS == "windows" {
			expectedSuffix = " [%APP_SMURF%]"
		}
		if !strings.HasSuffix(output, expectedSuffix) {
			t.Errorf("%q does not end with"+expectedSuffix, output)
		}
	}
}

var genericFlagTests = []struct {
	name     string
	value    Generic
	expected string
}{
	{"toads", &Parser{"abc", "def"}, "--toads value\ttest flag (default: abc,def)"},
	{"t", &Parser{"abc", "def"}, "-t value\ttest flag (default: abc,def)"},
}

func TestGenericFlagHelpOutput(t *testing.T) {
	for _, test := range genericFlagTests {
		fl := &GenericFlag{Name: test.name, Value: test.value, Usage: "test flag"}
		output := fl.String()

		if output != test.expected {
			t.Errorf("%q does not match %q", output, test.expected)
		}
	}
}

func TestGenericFlagWithEnvVarHelpOutput(t *testing.T) {
	defer resetEnv(os.Environ())
	os.Clearenv()
	_ = os.Setenv("APP_ZAP", "3")

	for _, test := range genericFlagTests {
		fl := &GenericFlag{Name: test.name, EnvVars: []string{"APP_ZAP"}}
		output := fl.String()

		expectedSuffix := " [$APP_ZAP]"
		if runtime.GOOS == "windows" {
			expectedSuffix = " [%APP_ZAP%]"
		}
		if !strings.HasSuffix(output, expectedSuffix) {
			t.Errorf("%s does not end with"+expectedSuffix, output)
		}
	}
}

func TestGenericFlagApply_SetsAllNames(t *testing.T) {
	fl := GenericFlag{Name: "orbs", Aliases: []string{"O", "obrs"}, Value: &Parser{}}
	set := flag.NewFlagSet("test", 0)
	_ = fl.Apply(set)

	err := set.Parse([]string{"--orbs", "eleventy,3", "-O", "4,bloop", "--obrs", "19,s"})
	expect(t, err, nil)
}

func TestParseMultiString(t *testing.T) {
	_ = (&App{
		Flags: []Flag{
			&StringFlag{Name: "serve", Aliases: []string{"s"}},
		},
		Action: func(ctx *Context) error {
			if ctx.String("serve") != "10" {
				t.Errorf("main name not set")
			}
			if ctx.String("s") != "10" {
				t.Errorf("short name not set")
			}
			return nil
		},
	}).Run([]string{"run", "-s", "10"})
}

func TestParseDestinationString(t *testing.T) {
	var dest string
	_ = (&App{
		Flags: []Flag{
			&StringFlag{
				Name:        "dest",
				Destination: &dest,
			},
		},
		Action: func(ctx *Context) error {
			if dest != "10" {
				t.Errorf("expected destination String 10")
			}
			return nil
		},
	}).Run([]string{"run", "--dest", "10"})
}

func TestParseMultiStringFromEnv(t *testing.T) {
	defer resetEnv(os.Environ())
	os.Clearenv()
	_ = os.Setenv("APP_COUNT", "20")
	_ = (&App{
		Flags: []Flag{
			&StringFlag{Name: "count", Aliases: []string{"c"}, EnvVars: []string{"APP_COUNT"}},
		},
		Action: func(ctx *Context) error {
			if ctx.String("count") != "20" {
				t.Errorf("main name not set")
			}
			if ctx.String("c") != "20" {
				t.Errorf("short name not set")
			}
			return nil
		},
	}).Run([]string{"run"})
}

func TestParseMultiStringFromEnvCascade(t *testing.T) {
	defer resetEnv(os.Environ())
	os.Clearenv()
	_ = os.Setenv("APP_COUNT", "20")
	_ = (&App{
		Flags: []Flag{
			&StringFlag{Name: "count", Aliases: []string{"c"}, EnvVars: []string{"COMPAT_COUNT", "APP_COUNT"}},
		},
		Action: func(ctx *Context) error {
			if ctx.String("count") != "20" {
				t.Errorf("main name not set")
			}
			if ctx.String("c") != "20" {
				t.Errorf("short name not set")
			}
			return nil
		},
	}).Run([]string{"run"})
}

func TestParseMultiStringSlice(t *testing.T) {
	_ = (&App{
		Flags: []Flag{
			&StringSliceFlag{Name: "serve", Aliases: []string{"s"}, Value: NewStringSlice()},
		},
		Action: func(ctx *Context) error {
			expected := []string{"10", "20"}
			if !reflect.DeepEqual(ctx.StringSlice("serve"), expected) {
				t.Errorf("main name not set: %v != %v", expected, ctx.StringSlice("serve"))
			}
			if !reflect.DeepEqual(ctx.StringSlice("s"), expected) {
				t.Errorf("short name not set: %v != %v", expected, ctx.StringSlice("s"))
			}
			return nil
		},
	}).Run([]string{"run", "-s", "10", "-s", "20"})
}

func TestParseMultiStringSliceWithDefaults(t *testing.T) {
	_ = (&App{
		Flags: []Flag{
			&StringSliceFlag{Name: "serve", Aliases: []string{"s"}, Value: NewStringSlice("9", "2")},
		},
		Action: func(ctx *Context) error {
			expected := []string{"10", "20"}
			if !reflect.DeepEqual(ctx.StringSlice("serve"), expected) {
				t.Errorf("main name not set: %v != %v", expected, ctx.StringSlice("serve"))
			}
			if !reflect.DeepEqual(ctx.StringSlice("s"), expected) {
				t.Errorf("short name not set: %v != %v", expected, ctx.StringSlice("s"))
			}
			return nil
		},
	}).Run([]string{"run", "-s", "10", "-s", "20"})
}

func TestParseMultiStringSliceWithDestination(t *testing.T) {
	dest := &StringSlice{}
	_ = (&App{
		Flags: []Flag{
			&StringSliceFlag{Name: "serve", Aliases: []string{"s"}, Destination: dest},
		},
		Action: func(ctx *Context) error {
			expected := []string{"10", "20"}
			if !reflect.DeepEqual(dest.slice, expected) {
				t.Errorf("main name not set: %v != %v", expected, ctx.StringSlice("serve"))
			}
			if !reflect.DeepEqual(dest.slice, expected) {
				t.Errorf("short name not set: %v != %v", expected, ctx.StringSlice("s"))
			}
			return nil
		},
	}).Run([]string{"run", "-s", "10", "-s", "20"})
}

func TestParseMultiStringSliceWithDestinationAndEnv(t *testing.T) {
	defer resetEnv(os.Environ())
	os.Clearenv()
	_ = os.Setenv("APP_INTERVALS", "20,30,40")

	dest := &StringSlice{}
	_ = (&App{
		Flags: []Flag{
			&StringSliceFlag{Name: "serve", Aliases: []string{"s"}, Destination: dest, EnvVars: []string{"APP_INTERVALS"}},
		},
		Action: func(ctx *Context) error {
			expected := []string{"10", "20"}
			if !reflect.DeepEqual(dest.slice, expected) {
				t.Errorf("main name not set: %v != %v", expected, ctx.StringSlice("serve"))
			}
			if !reflect.DeepEqual(dest.slice, expected) {
				t.Errorf("short name not set: %v != %v", expected, ctx.StringSlice("s"))
			}
			return nil
		},
	}).Run([]string{"run", "-s", "10", "-s", "20"})
}

func TestParseMultiStringSliceWithDefaultsUnset(t *testing.T) {
	_ = (&App{
		Flags: []Flag{
			&StringSliceFlag{Name: "serve", Aliases: []string{"s"}, Value: NewStringSlice("9", "2")},
		},
		Action: func(ctx *Context) error {
			if !reflect.DeepEqual(ctx.StringSlice("serve"), []string{"9", "2"}) {
				t.Errorf("main name not set: %v", ctx.StringSlice("serve"))
			}
			if !reflect.DeepEqual(ctx.StringSlice("s"), []string{"9", "2"}) {
				t.Errorf("short name not set: %v", ctx.StringSlice("s"))
			}
			return nil
		},
	}).Run([]string{"run"})
}

func TestParseMultiStringSliceFromEnv(t *testing.T) {
	defer resetEnv(os.Environ())
	os.Clearenv()
	_ = os.Setenv("APP_INTERVALS", "20,30,40")

	_ = (&App{
		Flags: []Flag{
			&StringSliceFlag{Name: "intervals", Aliases: []string{"i"}, Value: NewStringSlice(), EnvVars: []string{"APP_INTERVALS"}},
		},
		Action: func(ctx *Context) error {
			if !reflect.DeepEqual(ctx.StringSlice("intervals"), []string{"20", "30", "40"}) {
				t.Errorf("main name not set from env")
			}
			if !reflect.DeepEqual(ctx.StringSlice("i"), []string{"20", "30", "40"}) {
				t.Errorf("short name not set from env")
			}
			return nil
		},
	}).Run([]string{"run"})
}

func TestParseMultiStringSliceFromEnvWithDefaults(t *testing.T) {
	defer resetEnv(os.Environ())
	os.Clearenv()
	_ = os.Setenv("APP_INTERVALS", "20,30,40")

	_ = (&App{
		Flags: []Flag{
			&StringSliceFlag{Name: "intervals", Aliases: []string{"i"}, Value: NewStringSlice("1", "2", "5"), EnvVars: []string{"APP_INTERVALS"}},
		},
		Action: func(ctx *Context) error {
			if !reflect.DeepEqual(ctx.StringSlice("intervals"), []string{"20", "30", "40"}) {
				t.Errorf("main name not set from env")
			}
			if !reflect.DeepEqual(ctx.StringSlice("i"), []string{"20", "30", "40"}) {
				t.Errorf("short name not set from env")
			}
			return nil
		},
	}).Run([]string{"run"})
}

func TestParseMultiStringSliceFromEnvCascade(t *testing.T) {
	defer resetEnv(os.Environ())
	os.Clearenv()
	_ = os.Setenv("APP_INTERVALS", "20,30,40")

	_ = (&App{
		Flags: []Flag{
			&StringSliceFlag{Name: "intervals", Aliases: []string{"i"}, Value: NewStringSlice(), EnvVars: []string{"COMPAT_INTERVALS", "APP_INTERVALS"}},
		},
		Action: func(ctx *Context) error {
			if !reflect.DeepEqual(ctx.StringSlice("intervals"), []string{"20", "30", "40"}) {
				t.Errorf("main name not set from env")
			}
			if !reflect.DeepEqual(ctx.StringSlice("i"), []string{"20", "30", "40"}) {
				t.Errorf("short name not set from env")
			}
			return nil
		},
	}).Run([]string{"run"})
}

func TestParseMultiStringSliceFromEnvCascadeWithDefaults(t *testing.T) {
	defer resetEnv(os.Environ())
	os.Clearenv()
	_ = os.Setenv("APP_INTERVALS", "20,30,40")

	_ = (&App{
		Flags: []Flag{
			&StringSliceFlag{Name: "intervals", Aliases: []string{"i"}, Value: NewStringSlice("1", "2", "5"), EnvVars: []string{"COMPAT_INTERVALS", "APP_INTERVALS"}},
		},
		Action: func(ctx *Context) error {
			if !reflect.DeepEqual(ctx.StringSlice("intervals"), []string{"20", "30", "40"}) {
				t.Errorf("main name not set from env")
			}
			if !reflect.DeepEqual(ctx.StringSlice("i"), []string{"20", "30", "40"}) {
				t.Errorf("short name not set from env")
			}
			return nil
		},
	}).Run([]string{"run"})
}

func TestParseMultiStringSliceFromEnvWithDestination(t *testing.T) {
	defer resetEnv(os.Environ())
	os.Clearenv()
	_ = os.Setenv("APP_INTERVALS", "20,30,40")

	dest := &StringSlice{}
	_ = (&App{
		Flags: []Flag{
			&StringSliceFlag{Name: "intervals", Aliases: []string{"i"}, Destination: dest, EnvVars: []string{"APP_INTERVALS"}},
		},
		Action: func(ctx *Context) error {
			if !reflect.DeepEqual(dest.slice, []string{"20", "30", "40"}) {
				t.Errorf("main name not set from env")
			}
			if !reflect.DeepEqual(dest.slice, []string{"20", "30", "40"}) {
				t.Errorf("short name not set from env")
			}
			return nil
		},
	}).Run([]string{"run"})
}

func TestParseMultiInt(t *testing.T) {
	_ = (&App{
		Flags: []Flag{
			&IntFlag{Name: "serve", Aliases: []string{"s"}},
		},
		Action: func(ctx *Context) error {
			if ctx.Int("serve") != 10 {
				t.Errorf("main name not set")
			}
			if ctx.Int("s") != 10 {
				t.Errorf("short name not set")
			}
			return nil
		},
	}).Run([]string{"run", "-s", "10"})
}

func TestParseDestinationInt(t *testing.T) {
	var dest int
	_ = (&App{
		Flags: []Flag{
			&IntFlag{
				Name:        "dest",
				Destination: &dest,
			},
		},
		Action: func(ctx *Context) error {
			if dest != 10 {
				t.Errorf("expected destination Int 10")
			}
			return nil
		},
	}).Run([]string{"run", "--dest", "10"})
}

func TestParseMultiIntFromEnv(t *testing.T) {
	defer resetEnv(os.Environ())
	os.Clearenv()
	_ = os.Setenv("APP_TIMEOUT_SECONDS", "10")
	_ = (&App{
		Flags: []Flag{
			&IntFlag{Name: "timeout", Aliases: []string{"t"}, EnvVars: []string{"APP_TIMEOUT_SECONDS"}},
		},
		Action: func(ctx *Context) error {
			if ctx.Int("timeout") != 10 {
				t.Errorf("main name not set")
			}
			if ctx.Int("t") != 10 {
				t.Errorf("short name not set")
			}
			return nil
		},
	}).Run([]string{"run"})
}

func TestParseMultiIntFromEnvCascade(t *testing.T) {
	defer resetEnv(os.Environ())
	os.Clearenv()
	_ = os.Setenv("APP_TIMEOUT_SECONDS", "10")
	_ = (&App{
		Flags: []Flag{
			&IntFlag{Name: "timeout", Aliases: []string{"t"}, EnvVars: []string{"COMPAT_TIMEOUT_SECONDS", "APP_TIMEOUT_SECONDS"}},
		},
		Action: func(ctx *Context) error {
			if ctx.Int("timeout") != 10 {
				t.Errorf("main name not set")
			}
			if ctx.Int("t") != 10 {
				t.Errorf("short name not set")
			}
			return nil
		},
	}).Run([]string{"run"})
}

func TestParseMultiIntSlice(t *testing.T) {
	_ = (&App{
		Flags: []Flag{
			&IntSliceFlag{Name: "serve", Aliases: []string{"s"}, Value: NewIntSlice()},
		},
		Action: func(ctx *Context) error {
			if !reflect.DeepEqual(ctx.IntSlice("serve"), []int{10, 20}) {
				t.Errorf("main name not set")
			}
			if !reflect.DeepEqual(ctx.IntSlice("s"), []int{10, 20}) {
				t.Errorf("short name not set")
			}
			return nil
		},
	}).Run([]string{"run", "-s", "10", "-s", "20"})
}

func TestParseMultiIntSliceWithDefaults(t *testing.T) {
	_ = (&App{
		Flags: []Flag{
			&IntSliceFlag{Name: "serve", Aliases: []string{"s"}, Value: NewIntSlice(9, 2)},
		},
		Action: func(ctx *Context) error {
			if !reflect.DeepEqual(ctx.IntSlice("serve"), []int{10, 20}) {
				t.Errorf("main name not set")
			}
			if !reflect.DeepEqual(ctx.IntSlice("s"), []int{10, 20}) {
				t.Errorf("short name not set")
			}
			return nil
		},
	}).Run([]string{"run", "-s", "10", "-s", "20"})
}

func TestParseMultiIntSliceWithDefaultsUnset(t *testing.T) {
	_ = (&App{
		Flags: []Flag{
			&IntSliceFlag{Name: "serve", Aliases: []string{"s"}, Value: NewIntSlice(9, 2)},
		},
		Action: func(ctx *Context) error {
			if !reflect.DeepEqual(ctx.IntSlice("serve"), []int{9, 2}) {
				t.Errorf("main name not set")
			}
			if !reflect.DeepEqual(ctx.IntSlice("s"), []int{9, 2}) {
				t.Errorf("short name not set")
			}
			return nil
		},
	}).Run([]string{"run"})
}

func TestParseMultiIntSliceFromEnv(t *testing.T) {
	defer resetEnv(os.Environ())
	os.Clearenv()
	_ = os.Setenv("APP_INTERVALS", "20,30,40")

	_ = (&App{
		Flags: []Flag{
			&IntSliceFlag{Name: "intervals", Aliases: []string{"i"}, Value: NewIntSlice(), EnvVars: []string{"APP_INTERVALS"}},
		},
		Action: func(ctx *Context) error {
			if !reflect.DeepEqual(ctx.IntSlice("intervals"), []int{20, 30, 40}) {
				t.Errorf("main name not set from env")
			}
			if !reflect.DeepEqual(ctx.IntSlice("i"), []int{20, 30, 40}) {
				t.Errorf("short name not set from env")
			}
			return nil
		},
	}).Run([]string{"run"})
}

func TestParseMultiIntSliceFromEnvWithDefaults(t *testing.T) {
	defer resetEnv(os.Environ())
	os.Clearenv()
	_ = os.Setenv("APP_INTERVALS", "20,30,40")

	_ = (&App{
		Flags: []Flag{
			&IntSliceFlag{Name: "intervals", Aliases: []string{"i"}, Value: NewIntSlice(1, 2, 5), EnvVars: []string{"APP_INTERVALS"}},
		},
		Action: func(ctx *Context) error {
			if !reflect.DeepEqual(ctx.IntSlice("intervals"), []int{20, 30, 40}) {
				t.Errorf("main name not set from env")
			}
			if !reflect.DeepEqual(ctx.IntSlice("i"), []int{20, 30, 40}) {
				t.Errorf("short name not set from env")
			}
			return nil
		},
	}).Run([]string{"run"})
}

func TestParseMultiIntSliceFromEnvCascade(t *testing.T) {
	defer resetEnv(os.Environ())
	os.Clearenv()
	_ = os.Setenv("APP_INTERVALS", "20,30,40")

	_ = (&App{
		Flags: []Flag{
			&IntSliceFlag{Name: "intervals", Aliases: []string{"i"}, Value: NewIntSlice(), EnvVars: []string{"COMPAT_INTERVALS", "APP_INTERVALS"}},
		},
		Action: func(ctx *Context) error {
			if !reflect.DeepEqual(ctx.IntSlice("intervals"), []int{20, 30, 40}) {
				t.Errorf("main name not set from env")
			}
			if !reflect.DeepEqual(ctx.IntSlice("i"), []int{20, 30, 40}) {
				t.Errorf("short name not set from env")
			}
			return nil
		},
	}).Run([]string{"run"})
}

func TestParseMultiInt64Slice(t *testing.T) {
	_ = (&App{
		Flags: []Flag{
			&Int64SliceFlag{Name: "serve", Aliases: []string{"s"}, Value: NewInt64Slice()},
		},
		Action: func(ctx *Context) error {
			if !reflect.DeepEqual(ctx.Int64Slice("serve"), []int64{10, 17179869184}) {
				t.Errorf("main name not set")
			}
			if !reflect.DeepEqual(ctx.Int64Slice("s"), []int64{10, 17179869184}) {
				t.Errorf("short name not set")
			}
			return nil
		},
	}).Run([]string{"run", "-s", "10", "-s", "17179869184"})
}

func TestParseMultiInt64SliceFromEnv(t *testing.T) {
	defer resetEnv(os.Environ())
	os.Clearenv()
	_ = os.Setenv("APP_INTERVALS", "20,30,17179869184")

	_ = (&App{
		Flags: []Flag{
			&Int64SliceFlag{Name: "intervals", Aliases: []string{"i"}, Value: NewInt64Slice(), EnvVars: []string{"APP_INTERVALS"}},
		},
		Action: func(ctx *Context) error {
			if !reflect.DeepEqual(ctx.Int64Slice("intervals"), []int64{20, 30, 17179869184}) {
				t.Errorf("main name not set from env")
			}
			if !reflect.DeepEqual(ctx.Int64Slice("i"), []int64{20, 30, 17179869184}) {
				t.Errorf("short name not set from env")
			}
			return nil
		},
	}).Run([]string{"run"})
}

func TestParseMultiInt64SliceFromEnvCascade(t *testing.T) {
	defer resetEnv(os.Environ())
	os.Clearenv()
	_ = os.Setenv("APP_INTERVALS", "20,30,17179869184")

	_ = (&App{
		Flags: []Flag{
			&Int64SliceFlag{Name: "intervals", Aliases: []string{"i"}, Value: NewInt64Slice(), EnvVars: []string{"COMPAT_INTERVALS", "APP_INTERVALS"}},
		},
		Action: func(ctx *Context) error {
			if !reflect.DeepEqual(ctx.Int64Slice("intervals"), []int64{20, 30, 17179869184}) {
				t.Errorf("main name not set from env")
			}
			if !reflect.DeepEqual(ctx.Int64Slice("i"), []int64{20, 30, 17179869184}) {
				t.Errorf("short name not set from env")
			}
			return nil
		},
	}).Run([]string{"run"})
}

func TestParseMultiFloat64(t *testing.T) {
	_ = (&App{
		Flags: []Flag{
			&Float64Flag{Name: "serve", Aliases: []string{"s"}},
		},
		Action: func(ctx *Context) error {
			if ctx.Float64("serve") != 10.2 {
				t.Errorf("main name not set")
			}
			if ctx.Float64("s") != 10.2 {
				t.Errorf("short name not set")
			}
			return nil
		},
	}).Run([]string{"run", "-s", "10.2"})
}

func TestParseDestinationFloat64(t *testing.T) {
	var dest float64
	_ = (&App{
		Flags: []Flag{
			&Float64Flag{
				Name:        "dest",
				Destination: &dest,
			},
		},
		Action: func(ctx *Context) error {
			if dest != 10.2 {
				t.Errorf("expected destination Float64 10.2")
			}
			return nil
		},
	}).Run([]string{"run", "--dest", "10.2"})
}

func TestParseMultiFloat64FromEnv(t *testing.T) {
	defer resetEnv(os.Environ())
	os.Clearenv()
	_ = os.Setenv("APP_TIMEOUT_SECONDS", "15.5")
	_ = (&App{
		Flags: []Flag{
			&Float64Flag{Name: "timeout", Aliases: []string{"t"}, EnvVars: []string{"APP_TIMEOUT_SECONDS"}},
		},
		Action: func(ctx *Context) error {
			if ctx.Float64("timeout") != 15.5 {
				t.Errorf("main name not set")
			}
			if ctx.Float64("t") != 15.5 {
				t.Errorf("short name not set")
			}
			return nil
		},
	}).Run([]string{"run"})
}

func TestParseMultiFloat64FromEnvCascade(t *testing.T) {
	defer resetEnv(os.Environ())
	os.Clearenv()
	_ = os.Setenv("APP_TIMEOUT_SECONDS", "15.5")
	_ = (&App{
		Flags: []Flag{
			&Float64Flag{Name: "timeout", Aliases: []string{"t"}, EnvVars: []string{"COMPAT_TIMEOUT_SECONDS", "APP_TIMEOUT_SECONDS"}},
		},
		Action: func(ctx *Context) error {
			if ctx.Float64("timeout") != 15.5 {
				t.Errorf("main name not set")
			}
			if ctx.Float64("t") != 15.5 {
				t.Errorf("short name not set")
			}
			return nil
		},
	}).Run([]string{"run"})
}

func TestParseMultiFloat64SliceFromEnv(t *testing.T) {
	defer resetEnv(os.Environ())
	os.Clearenv()
	_ = os.Setenv("APP_INTERVALS", "0.1,-10.5")

	_ = (&App{
		Flags: []Flag{
			&Float64SliceFlag{Name: "intervals", Aliases: []string{"i"}, Value: NewFloat64Slice(), EnvVars: []string{"APP_INTERVALS"}},
		},
		Action: func(ctx *Context) error {
			if !reflect.DeepEqual(ctx.Float64Slice("intervals"), []float64{0.1, -10.5}) {
				t.Errorf("main name not set from env")
			}
			if !reflect.DeepEqual(ctx.Float64Slice("i"), []float64{0.1, -10.5}) {
				t.Errorf("short name not set from env")
			}
			return nil
		},
	}).Run([]string{"run"})
}

func TestParseMultiFloat64SliceFromEnvCascade(t *testing.T) {
	defer resetEnv(os.Environ())
	os.Clearenv()
	_ = os.Setenv("APP_INTERVALS", "0.1234,-10.5")

	_ = (&App{
		Flags: []Flag{
			&Float64SliceFlag{Name: "intervals", Aliases: []string{"i"}, Value: NewFloat64Slice(), EnvVars: []string{"COMPAT_INTERVALS", "APP_INTERVALS"}},
		},
		Action: func(ctx *Context) error {
			if !reflect.DeepEqual(ctx.Float64Slice("intervals"), []float64{0.1234, -10.5}) {
				t.Errorf("main name not set from env")
			}
			if !reflect.DeepEqual(ctx.Float64Slice("i"), []float64{0.1234, -10.5}) {
				t.Errorf("short name not set from env")
			}
			return nil
		},
	}).Run([]string{"run"})
}

func TestParseMultiBool(t *testing.T) {
	_ = (&App{
		Flags: []Flag{
			&BoolFlag{Name: "serve", Aliases: []string{"s"}},
		},
		Action: func(ctx *Context) error {
			if ctx.Bool("serve") != true {
				t.Errorf("main name not set")
			}
			if ctx.Bool("s") != true {
				t.Errorf("short name not set")
			}
			return nil
		},
	}).Run([]string{"run", "--serve"})
}

func TestParseBoolShortOptionHandle(t *testing.T) {
	_ = (&App{
		Commands: []*Command{
			{
				Name:                   "foobar",
				UseShortOptionHandling: true,
				Action: func(ctx *Context) error {
					if ctx.Bool("serve") != true {
						t.Errorf("main name not set")
					}
					if ctx.Bool("option") != true {
						t.Errorf("short name not set")
					}
					return nil
				},
				Flags: []Flag{
					&BoolFlag{Name: "serve", Aliases: []string{"s"}},
					&BoolFlag{Name: "option", Aliases: []string{"o"}},
				},
			},
		},
	}).Run([]string{"run", "foobar", "-so"})
}

func TestParseDestinationBool(t *testing.T) {
	var dest bool
	_ = (&App{
		Flags: []Flag{
			&BoolFlag{
				Name:        "dest",
				Destination: &dest,
			},
		},
		Action: func(ctx *Context) error {
			if dest != true {
				t.Errorf("expected destination Bool true")
			}
			return nil
		},
	}).Run([]string{"run", "--dest"})
}

func TestParseMultiBoolFromEnv(t *testing.T) {
	defer resetEnv(os.Environ())
	os.Clearenv()
	_ = os.Setenv("APP_DEBUG", "1")
	_ = (&App{
		Flags: []Flag{
			&BoolFlag{Name: "debug", Aliases: []string{"d"}, EnvVars: []string{"APP_DEBUG"}},
		},
		Action: func(ctx *Context) error {
			if ctx.Bool("debug") != true {
				t.Errorf("main name not set from env")
			}
			if ctx.Bool("d") != true {
				t.Errorf("short name not set from env")
			}
			return nil
		},
	}).Run([]string{"run"})
}

func TestParseMultiBoolFromEnvCascade(t *testing.T) {
	defer resetEnv(os.Environ())
	os.Clearenv()
	_ = os.Setenv("APP_DEBUG", "1")
	_ = (&App{
		Flags: []Flag{
			&BoolFlag{Name: "debug", Aliases: []string{"d"}, EnvVars: []string{"COMPAT_DEBUG", "APP_DEBUG"}},
		},
		Action: func(ctx *Context) error {
			if ctx.Bool("debug") != true {
				t.Errorf("main name not set from env")
			}
			if ctx.Bool("d") != true {
				t.Errorf("short name not set from env")
			}
			return nil
		},
	}).Run([]string{"run"})
}

func TestParseBoolFromEnv(t *testing.T) {
	var boolFlagTests = []struct {
		input  string
		output bool
	}{
		{"", false},
		{"1", true},
		{"false", false},
		{"true", true},
	}

	for _, test := range boolFlagTests {
		defer resetEnv(os.Environ())
		os.Clearenv()
		_ = os.Setenv("DEBUG", test.input)
		_ = (&App{
			Flags: []Flag{
				&BoolFlag{Name: "debug", Aliases: []string{"d"}, EnvVars: []string{"DEBUG"}},
			},
			Action: func(ctx *Context) error {
				if ctx.Bool("debug") != test.output {
					t.Errorf("expected %+v to be parsed as %+v, instead was %+v", test.input, test.output, ctx.Bool("debug"))
				}
				if ctx.Bool("d") != test.output {
					t.Errorf("expected %+v to be parsed as %+v, instead was %+v", test.input, test.output, ctx.Bool("d"))
				}
				return nil
			},
		}).Run([]string{"run"})
	}
}

func TestParseMultiBoolT(t *testing.T) {
	_ = (&App{
		Flags: []Flag{
			&BoolFlag{Name: "implode", Aliases: []string{"i"}, Value: true},
		},
		Action: func(ctx *Context) error {
			if ctx.Bool("implode") {
				t.Errorf("main name not set")
			}
			if ctx.Bool("i") {
				t.Errorf("short name not set")
			}
			return nil
		},
	}).Run([]string{"run", "--implode=false"})
}

type Parser [2]string

func (p *Parser) Set(value string) error {
	parts := strings.Split(value, ",")
	if len(parts) != 2 {
		return fmt.Errorf("invalid format")
	}

	(*p)[0] = parts[0]
	(*p)[1] = parts[1]

	return nil
}

func (p *Parser) String() string {
	return fmt.Sprintf("%s,%s", p[0], p[1])
}

func (p *Parser) Get() interface{} {
	return p
}

func TestParseGeneric(t *testing.T) {
	_ = (&App{
		Flags: []Flag{
			&GenericFlag{Name: "serve", Aliases: []string{"s"}, Value: &Parser{}},
		},
		Action: func(ctx *Context) error {
			if !reflect.DeepEqual(ctx.Generic("serve"), &Parser{"10", "20"}) {
				t.Errorf("main name not set")
			}
			if !reflect.DeepEqual(ctx.Generic("s"), &Parser{"10", "20"}) {
				t.Errorf("short name not set")
			}
			return nil
		},
	}).Run([]string{"run", "-s", "10,20"})
}

func TestParseGenericFromEnv(t *testing.T) {
	defer resetEnv(os.Environ())
	os.Clearenv()
	_ = os.Setenv("APP_SERVE", "20,30")
	_ = (&App{
		Flags: []Flag{
			&GenericFlag{
				Name:    "serve",
				Aliases: []string{"s"},
				Value:   &Parser{},
				EnvVars: []string{"APP_SERVE"},
			},
		},
		Action: func(ctx *Context) error {
			if !reflect.DeepEqual(ctx.Generic("serve"), &Parser{"20", "30"}) {
				t.Errorf("main name not set from env")
			}
			if !reflect.DeepEqual(ctx.Generic("s"), &Parser{"20", "30"}) {
				t.Errorf("short name not set from env")
			}
			return nil
		},
	}).Run([]string{"run"})
}

func TestParseGenericFromEnvCascade(t *testing.T) {
	defer resetEnv(os.Environ())
	os.Clearenv()
	_ = os.Setenv("APP_FOO", "99,2000")
	_ = (&App{
		Flags: []Flag{
			&GenericFlag{
				Name:    "foos",
				Value:   &Parser{},
				EnvVars: []string{"COMPAT_FOO", "APP_FOO"},
			},
		},
		Action: func(ctx *Context) error {
			if !reflect.DeepEqual(ctx.Generic("foos"), &Parser{"99", "2000"}) {
				t.Errorf("value not set from env")
			}
			return nil
		},
	}).Run([]string{"run"})
}

func TestFlagFromFile(t *testing.T) {
	temp, err := ioutil.TempFile("", "urfave_cli_test")
	if err != nil {
		t.Error(err)
		return
	}

	defer resetEnv(os.Environ())
	os.Clearenv()
	os.Setenv("APP_FOO", "123")

	_, _ = io.WriteString(temp, "abc")
	_ = temp.Close()
	defer func() {
		_ = os.Remove(temp.Name())
	}()

	var filePathTests = []struct {
		path     string
		name     []string
		expected string
	}{
		{"file-does-not-exist", []string{"APP_BAR"}, ""},
		{"file-does-not-exist", []string{"APP_FOO"}, "123"},
		{"file-does-not-exist", []string{"APP_FOO", "APP_BAR"}, "123"},
		{temp.Name(), []string{"APP_FOO"}, "123"},
		{temp.Name(), []string{"APP_BAR"}, "abc"},
	}

	for _, filePathTest := range filePathTests {
		got, _ := flagFromEnvOrFile(filePathTest.name, filePathTest.path)
		if want := filePathTest.expected; got != want {
			t.Errorf("Did not expect %v - Want %v", got, want)
		}
	}
}

func TestStringSlice_Serialized_Set(t *testing.T) {
	sl0 := NewStringSlice("a", "b")
	ser0 := sl0.Serialize()

	if len(ser0) < len(slPfx) {
		t.Fatalf("serialized shorter than expected: %q", ser0)
	}

	sl1 := NewStringSlice("c", "d")
	_ = sl1.Set(ser0)

	if sl0.String() != sl1.String() {
		t.Fatalf("pre and post serialization do not match: %v != %v", sl0, sl1)
	}
}

func TestIntSlice_Serialized_Set(t *testing.T) {
	sl0 := NewIntSlice(1, 2)
	ser0 := sl0.Serialize()

	if len(ser0) < len(slPfx) {
		t.Fatalf("serialized shorter than expected: %q", ser0)
	}

	sl1 := NewIntSlice(3, 4)
	_ = sl1.Set(ser0)

	if sl0.String() != sl1.String() {
		t.Fatalf("pre and post serialization do not match: %v != %v", sl0, sl1)
	}
}

func TestInt64Slice_Serialized_Set(t *testing.T) {
	sl0 := NewInt64Slice(int64(1), int64(2))
	ser0 := sl0.Serialize()

	if len(ser0) < len(slPfx) {
		t.Fatalf("serialized shorter than expected: %q", ser0)
	}

	sl1 := NewInt64Slice(int64(3), int64(4))
	_ = sl1.Set(ser0)

	if sl0.String() != sl1.String() {
		t.Fatalf("pre and post serialization do not match: %v != %v", sl0, sl1)
	}
}

func TestTimestamp_set(t *testing.T) {
	ts := Timestamp{
		timestamp:  nil,
		hasBeenSet: false,
		layout:     "Jan 2, 2006 at 3:04pm (MST)",
	}

	time1 := "Feb 3, 2013 at 7:54pm (PST)"
	if err := ts.Set(time1); err != nil {
		t.Fatalf("Failed to parse time %s with layout %s", time1, ts.layout)
	}
	if ts.hasBeenSet == false {
		t.Fatalf("hasBeenSet is not true after setting a time")
	}

	ts.hasBeenSet = false
	ts.SetLayout(time.RFC3339)
	time2 := "2006-01-02T15:04:05Z"
	if err := ts.Set(time2); err != nil {
		t.Fatalf("Failed to parse time %s with layout %s", time2, ts.layout)
	}
	if ts.hasBeenSet == false {
		t.Fatalf("hasBeenSet is not true after setting a time")
	}
}

func TestTimestampFlagApply(t *testing.T) {
	expectedResult, _ := time.Parse(time.RFC3339, "2006-01-02T15:04:05Z")
	fl := TimestampFlag{Name: "time", Aliases: []string{"t"}, Layout: time.RFC3339}
	set := flag.NewFlagSet("test", 0)
	_ = fl.Apply(set)

	err := set.Parse([]string{"--time", "2006-01-02T15:04:05Z"})
	expect(t, err, nil)
	expect(t, *fl.Value.timestamp, expectedResult)
}

func TestTimestampFlagApplyValue(t *testing.T) {
	expectedResult, _ := time.Parse(time.RFC3339, "2006-01-02T15:04:05Z")
	fl := TimestampFlag{Name: "time", Aliases: []string{"t"}, Layout: time.RFC3339, Value: NewTimestamp(expectedResult)}
	set := flag.NewFlagSet("test", 0)
	_ = fl.Apply(set)

	err := set.Parse([]string{""})
	expect(t, err, nil)
	expect(t, *fl.Value.timestamp, expectedResult)
}

func TestTimestampFlagApply_Fail_Parse_Wrong_Layout(t *testing.T) {
	fl := TimestampFlag{Name: "time", Aliases: []string{"t"}, Layout: "randomlayout"}
	set := flag.NewFlagSet("test", 0)
	set.SetOutput(ioutil.Discard)
	_ = fl.Apply(set)

	err := set.Parse([]string{"--time", "2006-01-02T15:04:05Z"})
	expect(t, err, fmt.Errorf("invalid value \"2006-01-02T15:04:05Z\" for flag -time: parsing time \"2006-01-02T15:04:05Z\" as \"randomlayout\": cannot parse \"2006-01-02T15:04:05Z\" as \"randomlayout\""))
}

func TestTimestampFlagApply_Fail_Parse_Wrong_Time(t *testing.T) {
	fl := TimestampFlag{Name: "time", Aliases: []string{"t"}, Layout: "Jan 2, 2006 at 3:04pm (MST)"}
	set := flag.NewFlagSet("test", 0)
	set.SetOutput(ioutil.Discard)
	_ = fl.Apply(set)

	err := set.Parse([]string{"--time", "2006-01-02T15:04:05Z"})
	expect(t, err, fmt.Errorf("invalid value \"2006-01-02T15:04:05Z\" for flag -time: parsing time \"2006-01-02T15:04:05Z\" as \"Jan 2, 2006 at 3:04pm (MST)\": cannot parse \"2006-01-02T15:04:05Z\" as \"Jan\""))
}

<<<<<<< HEAD
type flagDefaultTestCase struct {
=======
type flagValueTestCase struct {
>>>>>>> 06f6815b
	name    string
	flag    Flag
	toParse []string
	expect  string
}

<<<<<<< HEAD
func TestFlagDefaultValue(t *testing.T) {
	cases := []*flagDefaultTestCase{
		{
			name:    "stringSclice",
			flag:    &StringSliceFlag{Name: "flag", Value: NewStringSlice("default1", "default2")},
			toParse: []string{"--flag", "parsed"},
			expect: `--flag value	(default: "default1", "default2")	(accepts multiple inputs)`,
		},
		{
			name:    "float64Sclice",
			flag:    &Float64SliceFlag{Name: "flag", Value: NewFloat64Slice(1.1, 2.2)},
			toParse: []string{"--flag", "13.3"},
			expect: `--flag value	(default: 1.1, 2.2)	(accepts multiple inputs)`,
		},
		{
			name:    "int64Sclice",
			flag:    &Int64SliceFlag{Name: "flag", Value: NewInt64Slice(1, 2)},
			toParse: []string{"--flag", "13"},
			expect: `--flag value	(default: 1, 2)	(accepts multiple inputs)`,
		},
		{
			name:    "intSclice",
			flag:    &IntSliceFlag{Name: "flag", Value: NewIntSlice(1, 2)},
			toParse: []string{"--flag", "13"},
			expect: `--flag value	(default: 1, 2)	(accepts multiple inputs)`,
		},
		{
			name:    "string",
			flag:    &StringFlag{Name: "flag", Value: "default"},
			toParse: []string{"--flag", "parsed"},
			expect: `--flag value	(default: "default")`,
		},
		{
			name:    "bool",
			flag:    &BoolFlag{Name: "flag", Value: true},
			toParse: []string{"--flag", "false"},
			expect: `--flag	(default: true)`,
		},
		{
			name:    "uint64",
			flag:    &Uint64Flag{Name: "flag", Value: 1},
			toParse: []string{"--flag", "13"},
			expect: `--flag value	(default: 1)`,
=======
func TestFlagValue(t *testing.T) {
	cases := []*flagValueTestCase{
		&flagValueTestCase{
			name:    "stringSclice",
			flag:    &StringSliceFlag{Name: "flag", Value: NewStringSlice("default1", "default2")},
			toParse: []string{"--flag", "parsed,parsed2", "--flag", "parsed3,parsed4"},
			expect:  `[parsed parsed2 parsed3 parsed4]`,
		},
		&flagValueTestCase{
			name:    "float64Sclice",
			flag:    &Float64SliceFlag{Name: "flag", Value: NewFloat64Slice(1.1, 2.2)},
			toParse: []string{"--flag", "13.3,14.4", "--flag", "15.5,16.6"},
			expect:  `[]float64{13.3, 14.4, 15.5, 16.6}`,
		},
		&flagValueTestCase{
			name:    "int64Sclice",
			flag:    &Int64SliceFlag{Name: "flag", Value: NewInt64Slice(1, 2)},
			toParse: []string{"--flag", "13,14", "--flag", "15,16"},
			expect:  `[]int64{13, 14, 15, 16}`,
		},
		&flagValueTestCase{
			name:    "intSclice",
			flag:    &IntSliceFlag{Name: "flag", Value: NewIntSlice(1, 2)},
			toParse: []string{"--flag", "13,14", "--flag", "15,16"},
			expect:  `[]int{13, 14, 15, 16}`,
>>>>>>> 06f6815b
		},
	}
	for i, v := range cases {
		set := flag.NewFlagSet("test", 0)
		set.SetOutput(ioutil.Discard)
		_ = v.flag.Apply(set)
		if err := set.Parse(v.toParse); err != nil {
			t.Error(err)
		}
<<<<<<< HEAD
		if got := v.flag.String(); got != v.expect {
			t.Errorf("TestFlagDefaultValue %d %s\nexpect:%s\ngot:%s", i, v.name, v.expect, got)
		}
	}
}

func TestTimestampFlagApply_WithDestination(t *testing.T) {
	var destination Timestamp
	expectedResult, _ := time.Parse(time.RFC3339, "2006-01-02T15:04:05Z")
	fl := TimestampFlag{Name: "time", Aliases: []string{"t"}, Layout: time.RFC3339, Destination: &destination}
	set := flag.NewFlagSet("test", 0)
	_ = fl.Apply(set)

	err := set.Parse([]string{"--time", "2006-01-02T15:04:05Z"})
	expect(t, err, nil)
	expect(t, *fl.Destination.timestamp, expectedResult)
}

// Test issue #1254
// StringSlice() with UseShortOptionHandling causes duplicated entries, depending on the ordering of the flags
func TestSliceShortOptionHandle(t *testing.T) {
	wasCalled := false
	err := (&App{
		Commands: []*Command{
			{
				Name:                   "foobar",
				UseShortOptionHandling: true,
				Action: func(ctx *Context) error {
					wasCalled = true
					if ctx.Bool("i") != true {
						t.Error("bool i not set")
					}
					if ctx.Bool("t") != true {
						t.Error("bool i not set")
					}
					ss := ctx.StringSlice("net")
					if !reflect.DeepEqual(ss, []string{"foo"}) {
						t.Errorf("Got different slice(%v) than expected", ss)
					}
					return nil
				},
				Flags: []Flag{
					&StringSliceFlag{Name: "net"},
					&BoolFlag{Name: "i"},
					&BoolFlag{Name: "t"},
				},
			},
		},
	}).Run([]string{"run", "foobar", "--net=foo", "-it"})
	if err != nil {
		t.Fatal(err)
	}
	if !wasCalled {
		t.Fatal("Action callback was never called")
	}
=======
		f := set.Lookup("flag")
		if got := f.Value.String(); got != v.expect {
			t.Errorf("TestFlagValue %d-%s\nexpect:%s\ngot:%s", i, v.name, v.expect, got)
		}
	}
>>>>>>> 06f6815b
}<|MERGE_RESOLUTION|>--- conflicted
+++ resolved
@@ -2165,18 +2165,13 @@
 	expect(t, err, fmt.Errorf("invalid value \"2006-01-02T15:04:05Z\" for flag -time: parsing time \"2006-01-02T15:04:05Z\" as \"Jan 2, 2006 at 3:04pm (MST)\": cannot parse \"2006-01-02T15:04:05Z\" as \"Jan\""))
 }
 
-<<<<<<< HEAD
 type flagDefaultTestCase struct {
-=======
-type flagValueTestCase struct {
->>>>>>> 06f6815b
 	name    string
 	flag    Flag
 	toParse []string
 	expect  string
 }
 
-<<<<<<< HEAD
 func TestFlagDefaultValue(t *testing.T) {
 	cases := []*flagDefaultTestCase{
 		{
@@ -2220,7 +2215,28 @@
 			flag:    &Uint64Flag{Name: "flag", Value: 1},
 			toParse: []string{"--flag", "13"},
 			expect: `--flag value	(default: 1)`,
-=======
+		},
+	}
+	for i, v := range cases {
+		set := flag.NewFlagSet("test", 0)
+		set.SetOutput(ioutil.Discard)
+		_ = v.flag.Apply(set)
+		if err := set.Parse(v.toParse); err != nil {
+			t.Error(err)
+		}
+		if got := v.flag.String(); got != v.expect {
+			t.Errorf("TestFlagDefaultValue %d %s\nexpect:%s\ngot:%s", i, v.name, v.expect, got)
+		}
+	}
+}
+
+type flagValueTestCase struct {
+	name    string
+	flag    Flag
+	toParse []string
+	expect  string
+}
+
 func TestFlagValue(t *testing.T) {
 	cases := []*flagValueTestCase{
 		&flagValueTestCase{
@@ -2246,7 +2262,6 @@
 			flag:    &IntSliceFlag{Name: "flag", Value: NewIntSlice(1, 2)},
 			toParse: []string{"--flag", "13,14", "--flag", "15,16"},
 			expect:  `[]int{13, 14, 15, 16}`,
->>>>>>> 06f6815b
 		},
 	}
 	for i, v := range cases {
@@ -2256,9 +2271,9 @@
 		if err := set.Parse(v.toParse); err != nil {
 			t.Error(err)
 		}
-<<<<<<< HEAD
-		if got := v.flag.String(); got != v.expect {
-			t.Errorf("TestFlagDefaultValue %d %s\nexpect:%s\ngot:%s", i, v.name, v.expect, got)
+		f := set.Lookup("flag")
+		if got := f.Value.String(); got != v.expect {
+			t.Errorf("TestFlagValue %d-%s\nexpect:%s\ngot:%s", i, v.name, v.expect, got)
 		}
 	}
 }
@@ -2312,11 +2327,4 @@
 	if !wasCalled {
 		t.Fatal("Action callback was never called")
 	}
-=======
-		f := set.Lookup("flag")
-		if got := f.Value.String(); got != v.expect {
-			t.Errorf("TestFlagValue %d-%s\nexpect:%s\ngot:%s", i, v.name, v.expect, got)
-		}
-	}
->>>>>>> 06f6815b
 }