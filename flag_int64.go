--- conflicted
+++ resolved
@@ -6,41 +6,6 @@
 	"strconv"
 )
 
-<<<<<<< HEAD
-// Int64Flag is a flag with type int64
-type Int64Flag struct {
-	Name        string
-	Aliases     []string
-	Usage       string
-	EnvVars     []string
-	FilePath    string
-	Required    bool
-	Hidden      bool
-	Value       int64
-	DefaultText string
-	Destination *int64
-	HasBeenSet  bool
-	Category    string
-}
-
-// IsSet returns whether or not the flag has been set through env or file
-func (f *Int64Flag) IsSet() bool {
-	return f.HasBeenSet
-}
-
-// String returns a readable representation of this value
-// (for usage defaults)
-func (f *Int64Flag) String() string {
-	return FlagStringer(f)
-}
-
-// Names returns the names of the flag
-func (f *Int64Flag) Names() []string {
-	return flagNames(f.Name, f.Aliases)
-}
-
-=======
->>>>>>> c6f73934
 // IsRequired returns whether or not the flag is required
 func (f *Int64Flag) IsRequired() bool {
 	return f.Required
